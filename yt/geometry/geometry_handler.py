"""
Geometry container base class.




"""

#-----------------------------------------------------------------------------
# Copyright (c) 2013, yt Development Team.
#
# Distributed under the terms of the Modified BSD License.
#
# The full license is in the file COPYING.txt, distributed with this software.
#-----------------------------------------------------------------------------

import os
import cPickle
import weakref
import h5py
from exceptions import IOError, TypeError
from types import ClassType
import numpy as np
import abc
import copy

from yt.funcs import *
from yt.config import ytcfg
from yt.data_objects.data_containers import \
    data_object_registry
from yt.data_objects.field_info_container import \
    NullFunc
from yt.data_objects.particle_fields import \
    particle_deposition_functions
from yt.utilities.io_handler import io_registry
from yt.utilities.logger import ytLogger as mylog
from yt.utilities.parallel_tools.parallel_analysis_interface import \
    ParallelAnalysisInterface, parallel_splitter
from yt.utilities.exceptions import YTFieldNotFound

def _unsupported_object(pf, obj_name):
    def _raise_unsupp(*args, **kwargs):
        raise YTObjectNotImplemented(pf, obj_name)
    return _raise_unsupp

class GeometryHandler(ParallelAnalysisInterface):
    _global_mesh = True
    _unsupported_objects = ()

    def __init__(self, pf, data_style):
        ParallelAnalysisInterface.__init__(self)
        self.parameter_file = weakref.proxy(pf)
        self.pf = self.parameter_file

        self._initialize_state_variables()

        mylog.debug("Initializing data storage.")
        self._initialize_data_storage()

        # Must be defined in subclass
        mylog.debug("Setting up classes.")
        self._setup_classes()

        mylog.debug("Setting up domain geometry.")
        self._setup_geometry()

        mylog.debug("Initializing data grid data IO")
        self._setup_data_io()

        mylog.debug("Detecting fields.")
        self._detect_fields()

        mylog.debug("Detecting fields in backup.")
        self._detect_fields_backup()

        mylog.debug("Adding unknown detected fields")
        self._setup_unknown_fields()

        mylog.debug("Setting up derived fields")
        self._setup_derived_fields()

    def __del__(self):
        if self._data_file is not None:
            self._data_file.close()

    def _detect_fields_backup(self):
        # grab fields from backup file as well, if present
        return
        try:
            backup_filename = self.parameter_file.backup_filename
            f = h5py.File(backup_filename, 'r')
            g = f["data"]
            grid = self.grids[0] # simply check one of the grids
            grid_group = g["grid_%010i" % (grid.id - grid._id_offset)]
            for field_name in grid_group:
                if field_name != 'particles':
                    self.field_list.append(field_name)
        except KeyError:
            return
        except IOError:
            return

    def _initialize_state_variables(self):
        self._parallel_locking = False
        self._data_file = None
        self._data_mode = None
        self._max_locations = {}
        self.num_grids = None

    def _setup_classes(self, dd):
        # Called by subclass
        self.object_types = []
        self.objects = []
        self.plots = []
        for name, cls in sorted(data_object_registry.items()):
            if name in self._unsupported_objects:
                setattr(self, name,
                    _unsupported_object(self.parameter_file, name))
                continue
            cname = cls.__name__
            if cname.endswith("Base"): cname = cname[:-4]
            self._add_object_class(name, cname, cls, dd)
        if self.pf.refine_by != 2 and hasattr(self, 'proj') and \
            hasattr(self, 'overlap_proj'):
            mylog.warning("Refine by something other than two: reverting to"
                        + " overlap_proj")
            self.proj = self.overlap_proj
        if self.pf.dimensionality < 3 and hasattr(self, 'proj') and \
            hasattr(self, 'overlap_proj'):
            mylog.warning("Dimensionality less than 3: reverting to"
                        + " overlap_proj")
            self.proj = self.overlap_proj
        self.object_types.sort()

    def _setup_unknown_fields(self):
        known_fields = self.parameter_file._fieldinfo_known
        mylog.debug("Checking %s", self.field_list)
        for field in self.field_list:
            # By allowing a backup, we don't mandate that it's found in our
            # current field info.  This means we'll instead simply override
            # it.
            ff = self.parameter_file.field_info.pop(field, None)
            if field not in known_fields:
                if isinstance(field, types.TupleType) and \
                   field[0] in self.parameter_file.particle_types:
                    particle_type = True
                else:
                    particle_type = False
                rootloginfo("Adding unknown field %s to list of fields", field)
                cf = None
                if self.parameter_file.has_key(field):
                    def external_wrapper(f):
                        def _convert_function(data):
                            return data.convert(f)
                        return _convert_function
                    cf = external_wrapper(field)
                # Note that we call add_field on the field_info directly.  This
                # will allow the same field detection mechanism to work for 1D,
                # 2D and 3D fields.
                self.pf.field_info.add_field(
                    field, NullFunc, particle_type=particle_type,
                    take_log=False,
                    units=self.parameter_file.field_units[field])
            else:
                mylog.debug("Adding known field %s to list of fields", field)
                self.parameter_file.field_info[field] = known_fields[field]
                if field in self.parameter_file.field_units:
                    unit = self.parameter_file.field_units[field]
                    if unit != '':
                        self.parameter_file.field_info[field].units = unit

    def _setup_derived_fields(self):
        self.derived_field_list = []
        self.filtered_particle_types = []
        fc, fac = self._derived_fields_to_check()
        self._derived_fields_add(fc, fac)

    def _setup_filtered_type(self, filter):
        if not filter.available(self.derived_field_list):
            return False
        fi = self.parameter_file.field_info
        fd = self.parameter_file.field_dependencies
        available = False
        for fn in self.derived_field_list:
            if fn[0] == filter.filtered_type:
                # Now we can add this
                available = True
                self.derived_field_list.append(
                    (filter.name, fn[1]))
                fi[filter.name, fn[1]] = filter.wrap_func(fn, fi[fn])
                # Now we append the dependencies
                fd[filter.name, fn[1]] = fd[fn]
        if available:
            self.parameter_file.particle_types += (filter.name,)
            self.filtered_particle_types.append(filter.name)
            self._setup_particle_fields(filter.name, True)
        return available

    def _setup_particle_fields(self, ptype, filtered = False):
        pf = self.parameter_file
        pmass = self.parameter_file._particle_mass_name
        pcoord = self.parameter_file._particle_coordinates_name
        if pmass is None or pcoord is None: return
        df = particle_deposition_functions(ptype,
            pcoord, pmass, self.parameter_file.field_info)
        self._derived_fields_add(df)

    def _derived_fields_to_check(self):
        fi = self.parameter_file.field_info
        # First we construct our list of fields to check
        fields_to_check = []
        fields_to_allcheck = []
        for field in fi.keys():
            finfo = fi[field]
            # Explicitly defined
            if isinstance(field, tuple):
                fields_to_check.append(field)
                continue
            # This one is implicity defined for all particle or fluid types.
            # So we check each.
            if not finfo.particle_type:
                fields_to_check.append(field)
                continue
            # We do a special case for 'all' later
            new_fields = []
            for pt in self.parameter_file.particle_types:
                new_fi = copy.copy(finfo)
                new_fi.name = (pt, new_fi.name)
                fi[new_fi.name] = new_fi
                new_fields.append(new_fi.name)
            fields_to_check += new_fields
            fields_to_allcheck.append(field)
        return fields_to_check, fields_to_allcheck

    def _derived_fields_add(self, fields_to_check = None,
                            fields_to_allcheck = None):
        if fields_to_check is None:
            fields_to_check = []
        if fields_to_allcheck is None:
            fields_to_allcheck = []
        fi = self.parameter_file.field_info
        for field in fields_to_check:
            try:
                fd = fi[field].get_dependencies(pf = self.parameter_file)
            except Exception as e:
                if type(e) != YTFieldNotFound:
<<<<<<< HEAD
                    if field not in ('WeakLensingConvergence', 'Overdensity'):
                        raise
                    mylog.debug("Exception %s raised during field detection for field %s" %
                                (str(type(e)), field))
=======
                    mylog.debug("Raises %s during field %s detection.",
                                str(type(e)), field)
>>>>>>> 1f56f985
                continue
            missing = False
            # This next bit checks that we can't somehow generate everything.
            # We also manually update the 'requested' attribute
            requested = []
            for f in fd.requested:
                if (field[0], f) in self.field_list:
                    requested.append( (field[0], f) )
                elif f in self.field_list:
                    requested.append( f )
                elif isinstance(f, tuple) and f[1] in self.field_list:
                    requested.append( f )
                else:
                    missing = True
                    break
            if not missing: self.derived_field_list.append(field)
            fd.requested = set(requested)
            self.parameter_file.field_dependencies[field] = fd
            if not fi[field].particle_type and not isinstance(field, tuple):
                # Manually hardcode to 'gas'
                self.parameter_file.field_dependencies["gas", field] = fd
        for base_field in fields_to_allcheck:
            # Now we expand our field_info with the new fields
            all_available = all(((pt, field) in self.derived_field_list
                                 for pt in self.parameter_file.particle_types))
            if all_available:
                self.derived_field_list.append( ("all", field) )
                fi["all", base_field] = fi[base_field]
        for field in self.field_list:
            if field not in self.derived_field_list:
                self.derived_field_list.append(field)

    # Now all the object related stuff
    def all_data(self, find_max=False):
        pf = self.parameter_file
        if find_max: c = self.find_max("Density")[1]
        else: c = (pf.domain_right_edge + pf.domain_left_edge)/2.0
        return self.region(c,
            pf.domain_left_edge, pf.domain_right_edge)

    def _initialize_data_storage(self):
        if not ytcfg.getboolean('yt','serialize'): return
        fn = self.pf.storage_filename
        if fn is None:
            if os.path.isfile(os.path.join(self.directory,
                                "%s.yt" % self.pf.unique_identifier)):
                fn = os.path.join(self.directory,"%s.yt" % self.pf.unique_identifier)
            else:
                fn = os.path.join(self.directory,
                        "%s.yt" % self.parameter_file.basename)
        dir_to_check = os.path.dirname(fn)
        if dir_to_check == '':
            dir_to_check = '.'
        # We have four options:
        #    Writeable, does not exist      : create, open as append
        #    Writeable, does exist          : open as append
        #    Not writeable, does not exist  : do not attempt to open
        #    Not writeable, does exist      : open as read-only
        exists = os.path.isfile(fn)
        if not exists:
            writeable = os.access(dir_to_check, os.W_OK)
        else:
            writeable = os.access(fn, os.W_OK)
        writeable = writeable and not ytcfg.getboolean('yt','onlydeserialize')
        # We now have our conditional stuff
        self.comm.barrier()
        if not writeable and not exists: return
        if writeable:
            try:
                if not exists: self.__create_data_file(fn)
                self._data_mode = 'a'
            except IOError:
                self._data_mode = None
                return
        else:
            self._data_mode = 'r'

        self.__data_filename = fn
        self._data_file = h5py.File(fn, self._data_mode)

    def __create_data_file(self, fn):
        # Note that this used to be parallel_root_only; it no longer is,
        # because we have better logic to decide who owns the file.
        f = h5py.File(fn, 'a')
        f.close()

    def _setup_data_io(self):
        if getattr(self, "io", None) is not None: return
        self.io = io_registry[self.data_style]()

    def _save_data(self, array, node, name, set_attr=None, force=False, passthrough = False):
        """
        Arbitrary numpy data will be saved to the region in the datafile
        described by *node* and *name*.  If data file does not exist, it throws
        no error and simply does not save.
        """

        if self._data_mode != 'a': return
        try:
            node_loc = self._data_file[node]
            if name in node_loc and force:
                mylog.info("Overwriting node %s/%s", node, name)
                del self._data_file[node][name]
            elif name in node_loc and passthrough:
                return
        except:
            pass
        myGroup = self._data_file['/']
        for q in node.split('/'):
            if q: myGroup = myGroup.require_group(q)
        arr = myGroup.create_dataset(name,data=array)
        if set_attr is not None:
            for i, j in set_attr.items(): arr.attrs[i] = j
        self._data_file.flush()

    def _reload_data_file(self, *args, **kwargs):
        if self._data_file is None: return
        self._data_file.close()
        del self._data_file
        self._data_file = h5py.File(self.__data_filename, self._data_mode)

    save_data = parallel_splitter(_save_data, _reload_data_file)

    def _get_data_reader_dict(self):
        dd = { 'pf' : self.parameter_file, # Already weak
               'hierarchy': weakref.proxy(self) }
        return dd

    def _reset_save_data(self,round_robin=False):
        if round_robin:
            self.save_data = self._save_data
        else:
            self.save_data = parallel_splitter(self._save_data, self._reload_data_file)

    def save_object(self, obj, name):
        """
        Save an object (*obj*) to the data_file using the Pickle protocol,
        under the name *name* on the node /Objects.
        """
        s = cPickle.dumps(obj, protocol=-1)
        self.save_data(np.array(s, dtype='c'), "/Objects", name, force = True)

    def load_object(self, name):
        """
        Load and return and object from the data_file using the Pickle protocol,
        under the name *name* on the node /Objects.
        """
        obj = self.get_data("/Objects", name)
        if obj is None:
            return
        obj = cPickle.loads(obj.value)
        if iterable(obj) and len(obj) == 2:
            obj = obj[1] # Just the object, not the pf
        if hasattr(obj, '_fix_pickle'): obj._fix_pickle()
        return obj

    def get_data(self, node, name):
        """
        Return the dataset with a given *name* located at *node* in the
        datafile.
        """
        if self._data_file == None:
            return None
        if node[0] != "/": node = "/%s" % node

        myGroup = self._data_file['/']
        for group in node.split('/'):
            if group:
                if group not in myGroup:
                    return None
                myGroup = myGroup[group]
        if name not in myGroup:
            return None

        full_name = "%s/%s" % (node, name)
        try:
            return self._data_file[full_name][:]
        except TypeError:
            return self._data_file[full_name]

    def _close_data_file(self):
        if self._data_file:
            self._data_file.close()
            del self._data_file
            self._data_file = None

    def _add_object_class(self, name, class_name, base, dd):
        self.object_types.append(name)
        obj = type(class_name, (base,), dd)
        setattr(self, name, obj)

    def _split_fields(self, fields):
        # This will split fields into either generated or read fields
        fields_to_read, fields_to_generate = [], []
        for ftype, fname in fields:
            if fname in self.field_list or (ftype, fname) in self.field_list:
                fields_to_read.append((ftype, fname))
            else:
                fields_to_generate.append((ftype, fname))
        return fields_to_read, fields_to_generate

    def _read_particle_fields(self, fields, dobj, chunk = None):
        if len(fields) == 0: return {}, []
        selector = dobj.selector
        if chunk is None:
            self._identify_base_chunk(dobj)
        fields_to_return = {}
        fields_to_read, fields_to_generate = self._split_fields(fields)
        if len(fields_to_read) == 0:
            return {}, fields_to_generate
        fields_to_return = self.io._read_particle_selection(
            self._chunk_io(dobj, cache = False),
            selector,
            fields_to_read)
        for field in fields_to_read:
            ftype, fname = field
            finfo = self.pf._get_field_info(*field)
        return fields_to_return, fields_to_generate

    def _read_fluid_fields(self, fields, dobj, chunk = None):
        if len(fields) == 0: return {}, []
        selector = dobj.selector
        if chunk is None:
            self._identify_base_chunk(dobj)
            chunk_size = dobj.size
        else:
            chunk_size = chunk.data_size
        fields_to_return = {}
        fields_to_read, fields_to_generate = self._split_fields(fields)
        if len(fields_to_read) == 0:
            return {}, fields_to_generate
<<<<<<< HEAD
        fields_to_return = self.io._read_fluid_selection(self._chunk_io(dobj),
                                                   selector,
                                                   fields_to_read,
                                                   chunk_size)
=======
        fields_to_return = self.io._read_fluid_selection(
            self._chunk_io(dobj, cache = False),
            selector,
            fields_to_read,
            chunk_size)
        for field in fields_to_read:
            ftype, fname = field
            conv_factor = self.pf.field_info[fname]._convert_function(self)
            np.multiply(fields_to_return[field], conv_factor,
                        fields_to_return[field])
>>>>>>> 1f56f985
        #mylog.debug("Don't know how to read %s", fields_to_generate)
        return fields_to_return, fields_to_generate


    def _chunk(self, dobj, chunking_style, ngz = 0, **kwargs):
        # A chunk is either None or (grids, size)
        if dobj._current_chunk is None:
            self._identify_base_chunk(dobj)
        if ngz != 0 and chunking_style != "spatial":
            raise NotImplementedError
        if chunking_style == "all":
            return self._chunk_all(dobj, **kwargs)
        elif chunking_style == "spatial":
            return self._chunk_spatial(dobj, ngz, **kwargs)
        elif chunking_style == "io":
            return self._chunk_io(dobj, **kwargs)
        else:
            raise NotImplementedError

def cached_property(func):
    n = '_%s' % func.func_name
    def cached_func(self):
        if self._cache and getattr(self, n, None) is not None:
            return getattr(self, n)
        if self.data_size is None:
            tr = self._accumulate_values(n[1:])
        else:
            tr = func(self)
        if self._cache:
            setattr(self, n, tr)
        return tr
    return property(cached_func)

class YTDataChunk(object):

    def __init__(self, dobj, chunk_type, objs, data_size = None,
                 field_type = None, cache = False):
        self.dobj = dobj
        self.chunk_type = chunk_type
        self.objs = objs
        self.data_size = data_size
        self._field_type = field_type
        self._cache = cache

    def _accumulate_values(self, method):
        # We call this generically.  It's somewhat slower, since we're doing
        # costly getattr functions, but this allows us to generalize.
        mname = "select_%s" % method
        arrs = []
        for obj in self.objs:
            f = getattr(obj, mname)
            arrs.append(f(self.dobj))
        arrs = np.concatenate(arrs)
        self.data_size = arrs.shape[0]
        return arrs

    @cached_property
    def fcoords(self):
        ci = np.empty((self.data_size, 3), dtype='float64')
        if self.data_size == 0: return ci
        ind = 0
        for obj in self.objs:
            c = obj.select_fcoords(self.dobj)
            if c.shape[0] == 0: continue
            ci[ind:ind+c.shape[0], :] = c
            ind += c.shape[0]
        return ci

    @cached_property
    def icoords(self):
        ci = np.empty((self.data_size, 3), dtype='int64')
        if self.data_size == 0: return ci
        ind = 0
        for obj in self.objs:
            c = obj.select_icoords(self.dobj)
            if c.shape[0] == 0: continue
            ci[ind:ind+c.shape[0], :] = c
            ind += c.shape[0]
        return ci

    @cached_property
    def fwidth(self):
        ci = np.empty((self.data_size, 3), dtype='float64')
        if self.data_size == 0: return ci
        ind = 0
        for obj in self.objs:
            c = obj.select_fwidth(self.dobj)
            if c.shape[0] == 0: continue
            ci[ind:ind+c.shape[0], :] = c
            ind += c.shape[0]
        return ci

    @cached_property
    def ires(self):
        ci = np.empty(self.data_size, dtype='int64')
        if self.data_size == 0: return ci
        ind = 0
        for obj in self.objs:
            c = obj.select_ires(self.dobj)
            if c.shape == 0: continue
            ci[ind:ind+c.size] = c
            ind += c.size
        return ci

    @cached_property
    def tcoords(self):
        self.dtcoords
        return self._tcoords

    @cached_property
    def dtcoords(self):
        ct = np.empty(self.data_size, dtype='float64')
        cdt = np.empty(self.data_size, dtype='float64')
        self._tcoords = ct # Se this for tcoords
        if self.data_size == 0: return cdt
        ind = 0
        for obj in self.objs:
            gdt, gt = obj.tcoords(self.dobj)
            if gt.shape == 0: continue
            ct[ind:ind+gt.size] = gt
            cdt[ind:ind+gdt.size] = gdt
            ind += gt.size
        return cdt

class ChunkDataCache(object):
    def __init__(self, base_iter, preload_fields, geometry_handler,
                 max_length = 256):
        # At some point, max_length should instead become a heuristic function,
        # potentially looking at estimated memory usage.  Note that this never
        # initializes the iterator; it assumes the iterator is already created,
        # and it calls next() on it.
        self.base_iter = base_iter.__iter__()
        self.queue = []
        self.max_length = max_length
        self.preload_fields = preload_fields
        self.geometry_handler = geometry_handler
        self.cache = {}

    def __iter__(self):
        return self
    
    def next(self):
        if len(self.queue) == 0:
            for i in range(self.max_length):
                try:
                    self.queue.append(self.base_iter.next())
                except StopIteration:
                    break
            # If it's still zero ...
            if len(self.queue) == 0: raise StopIteration
            chunk = YTDataChunk(None, "cache", self.queue, cache=False)
            self.cache = self.geometry_handler.io._read_chunk_data(
                chunk, self.preload_fields)
        g = self.queue.pop(0)
        g._initialize_cache(self.cache.pop(g.id, {}))
        return g<|MERGE_RESOLUTION|>--- conflicted
+++ resolved
@@ -244,15 +244,8 @@
                 fd = fi[field].get_dependencies(pf = self.parameter_file)
             except Exception as e:
                 if type(e) != YTFieldNotFound:
-<<<<<<< HEAD
-                    if field not in ('WeakLensingConvergence', 'Overdensity'):
-                        raise
-                    mylog.debug("Exception %s raised during field detection for field %s" %
-                                (str(type(e)), field))
-=======
                     mylog.debug("Raises %s during field %s detection.",
                                 str(type(e)), field)
->>>>>>> 1f56f985
                 continue
             missing = False
             # This next bit checks that we can't somehow generate everything.
@@ -484,23 +477,11 @@
         fields_to_read, fields_to_generate = self._split_fields(fields)
         if len(fields_to_read) == 0:
             return {}, fields_to_generate
-<<<<<<< HEAD
-        fields_to_return = self.io._read_fluid_selection(self._chunk_io(dobj),
-                                                   selector,
-                                                   fields_to_read,
-                                                   chunk_size)
-=======
         fields_to_return = self.io._read_fluid_selection(
-            self._chunk_io(dobj, cache = False),
+            self._chunk_io(dobj),
             selector,
             fields_to_read,
             chunk_size)
-        for field in fields_to_read:
-            ftype, fname = field
-            conv_factor = self.pf.field_info[fname]._convert_function(self)
-            np.multiply(fields_to_return[field], conv_factor,
-                        fields_to_return[field])
->>>>>>> 1f56f985
         #mylog.debug("Don't know how to read %s", fields_to_generate)
         return fields_to_return, fields_to_generate
 
