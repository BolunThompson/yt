--- conflicted
+++ resolved
@@ -53,21 +53,18 @@
                                np.float64_t right_edge[3]) nogil
     cdef int select_bbox_edge(self, np.float64_t left_edge[3],
                                np.float64_t right_edge[3]) nogil
-<<<<<<< HEAD
     cdef int fill_mask_selector_regular_grid(self, np.float64_t left_edge[3],
                                              np.float64_t right_edge[3],
                                              np.float64_t dds[3], int dim[3],
                                              np.ndarray[np.uint8_t, ndim=3, cast=True] child_mask,
                                              np.ndarray[np.uint8_t, ndim=3] mask,
                                              int level)
-=======
     cdef int fill_mask_selector(self, np.float64_t left_edge[3],
                                 np.float64_t right_edge[3],
                                 np.float64_t dds[3], int dim[3],
                                 np.ndarray[np.uint8_t, ndim=3, cast=True] child_mask,
                                 np.ndarray[np.uint8_t, ndim=3] mask,
                                 int level)
->>>>>>> 716e67ff
     cdef void visit_grid_cells(self, GridVisitorData *data,
                     grid_visitor_function *func, np.uint8_t *cached_mask = ?)
 
