--- conflicted
+++ resolved
@@ -281,11 +281,7 @@
             dds[i] = (self.DRE[i] - self.DLE[i])/self.nn[i]
             ind[i] = <np.int64_t> (floor((ppos[i] - self.DLE[i])/dds[i]))
             cp[i] = (ind[i] + 0.5) * dds[i] + self.DLE[i]
-<<<<<<< HEAD
-            ipos[i] = 0
-=======
             ipos[i] = 0 # We add this to ind later, so it should be zero.
->>>>>>> 008259c3
             ind32[i] = ind[i]
         self.get_root(ind32, &next)
         # We want to stop recursing when there's nowhere else to go
@@ -934,11 +930,7 @@
     # to zero; i.e., the number of dimensions along which we are aligned.
     # For now, we assume we will not be doing this along all three zeros,
     # because that would be pretty tricky.
-<<<<<<< HEAD
-    if i == j == k == 0: return olist
-=======
     if i == j == k == 1: return olist
->>>>>>> 008259c3
     cdef np.int64_t n[3], ind[3], off[3][2], ii, ij, ik, ci
     ind[0] = 1 - i
     ind[1] = 1 - j
