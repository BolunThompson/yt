--- conflicted
+++ resolved
@@ -355,13 +355,8 @@
         r"""Create a slice, from that a slice plot, and add it to the current
         collection.
 
-<<<<<<< HEAD
         This function will generate a `yt.data_objects.api.YTSliceBase` from the given
-        parameters.  This slice then gets passed to a `yt.visualization.plot_types.SlicePlot`, and
-=======
-        This function will generate a `yt.data_objects.api.AMRSliceBase` from the given
         parameters.  This slice then gets passed to a `yt.visualization.plot_types.PCSlicePlot`, and
->>>>>>> 66e9e469
         the resultant plot is added to the current collection.  Various
         parameters allow control of the way the slice is displayed, as well as
         how the slice is generated.
@@ -801,13 +796,8 @@
         projection plot, and add it to the current collection.
 
         This function will generate a rectangular prism region and supply it to
-<<<<<<< HEAD
         a`yt.data_objects.api.YTOverlapProjBase` from the given parameters.  This projection
-        then gets passed to a `yt.visualization.plot_types.ProjectionPlot`, and the resultant plot
-=======
-        a`yt.data_objects.api.AMRProjBase` from the given parameters.  This projection
         then gets passed to a `yt.visualization.plot_types.PCProjectionPlot`, and the resultant plot
->>>>>>> 66e9e469
         is added to the current collection.  Various parameters allow control
         of the way the slice is displayed, as well as how the slice is
         generated.  The center is used as the center of the thin projection.
