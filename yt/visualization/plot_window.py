--- conflicted
+++ resolved
@@ -774,11 +774,7 @@
             origin = (o0map[origin[0]],) + origin
         elif 2 == len(origin) and origin[0] in set(['lower','upper','center']):
             origin = (origin[0], 'center', origin[-1])
-<<<<<<< HEAD
-        assert origin[-1] in ['window', 'domain']
-=======
         assert origin[-1] in ['window', 'domain', 'native']
->>>>>>> 706f3e23
 
         if origin[2] == 'window':
             xllim, xrlim = self.xlim
@@ -788,11 +784,8 @@
             xrlim = self.pf.domain_right_edge[x_dict[axis_index]]
             yllim = self.pf.domain_left_edge[y_dict[axis_index]]
             yrlim = self.pf.domain_right_edge[y_dict[axis_index]]
-<<<<<<< HEAD
-=======
         elif origin[2] == 'native':
             return 0.0, 0.0
->>>>>>> 706f3e23
         else:
             mylog.warn("origin = {0}".format(origin))
             msg = ('origin keyword "{0}" not recognized, must declare "domain" '
@@ -1097,16 +1090,6 @@
              represented by '-' separated string or a tuple of strings.  In the
              first index the y-location is given by 'lower', 'upper', or 'center'.
              The second index is the x-location, given as 'left', 'right', or 
-<<<<<<< HEAD
-             'center'.  Finally, the whether the origin is applied in 'domain' space
-             or plot 'window' space is given. For example, both 'upper-right-domain'
-             and ['upper', 'right', 'domain'] both place the origin in the upper
-             right hand corner of domain space. If x or y are not given, a value is 
-             inffered.  For instance, 'left-domain' corresponds to the lower-left 
-             hand corner of the simulation domain, 'center-domain' corresponds to the 
-             center of the simulation domain, or 'center-window' for the center of 
-             the plot window.  Further examples:
-=======
              'center'.  Finally, the whether the origin is applied in 'domain' space,
              plot 'window' space or 'native' simulation coordinate system is given.
              For example, both 'upper-right-domain' and ['upper', 'right', 'domain']
@@ -1115,7 +1098,6 @@
              corresponds to the lower-left hand corner of the simulation domain,
              'center-domain' corresponds to the center of the simulation domain,
              or 'center-window' for the center of the plot window. Further examples:
->>>>>>> 706f3e23
 
              ==================================     ============================
              format                                 example                
@@ -1221,16 +1203,6 @@
              represented by '-' separated string or a tuple of strings.  In the
              first index the y-location is given by 'lower', 'upper', or 'center'.
              The second index is the x-location, given as 'left', 'right', or 
-<<<<<<< HEAD
-             'center'.  Finally, the whether the origin is applied in 'domain' space
-             or plot 'window' space is given. For example, both 'upper-right-domain'
-             and ['upper', 'right', 'domain'] both place the origin in the upper
-             right hand corner of domain space. If x or y are not given, a value is 
-             inffered.  For instance, 'left-domain' corresponds to the lower-left 
-             hand corner of the simulation domain, 'center-domain' corresponds to the 
-             center of the simulation domain, or 'center-window' for the center of 
-             the plot window.Further examples:
-=======
              'center'.  Finally, the whether the origin is applied in 'domain' space,
              plot 'window' space or 'native' simulation coordinate system is given.
              For example, both 'upper-right-domain' and ['upper', 'right', 'domain']
@@ -1239,7 +1211,6 @@
              corresponds to the lower-left hand corner of the simulation domain,
              'center-domain' corresponds to the center of the simulation domain,
              or 'center-window' for the center of the plot window. Further examples:
->>>>>>> 706f3e23
 
              ==================================     ============================
              format                                 example
@@ -1335,13 +1306,10 @@
         (bounds, center_rot, units) = GetObliqueWindowParameters(normal,center,width,pf)
         if axes_unit is None and units != ('1', '1'):
             axes_unit = units
-<<<<<<< HEAD
-        cutting = pf.h.cutting(normal, center)
+        if field_parameters is None: field_parameters = {}
+        cutting = pf.h.cutting(normal, center,
+                              field_parameters = field_parameters)
         cutting.get_data(fields)
-=======
-        if field_parameters is None: field_parameters = {}
-        cutting = pf.h.cutting(normal, center, fields=fields, north_vector=north_vector, **field_parameters)
->>>>>>> 706f3e23
         # Hard-coding the origin keyword since the other two options
         # aren't well-defined for off-axis data objects
         PWViewerMPL.__init__(self,cutting,bounds,origin='center-window',periodic=False,oblique=True)
