"""
This is a simple mechanism for interfacing with Profile and Phase plots



"""

#-----------------------------------------------------------------------------
# Copyright (c) 2013, yt Development Team.
#
# Distributed under the terms of the Modified BSD License.
#
# The full license is in the file COPYING.txt, distributed with this software.
#-----------------------------------------------------------------------------


import base64
import types

from collections import defaultdict
from functools import wraps
from itertools import izip, repeat
import matplotlib
import numpy as np
import cStringIO

from matplotlib.font_manager import FontProperties

from .plot_window import WindowPlotMPL
from .base_plot_types import ImagePlotMPL
from .plot_container import \
    ImagePlotContainer, \
    log_transform, linear_transform
from .image_writer import \
    write_image, apply_colormap
from yt.data_objects.profiles import \
     create_profile
<<<<<<< HEAD
from yt.utilities.lib.png_writer import \
    write_png_to_string
=======
from yt.utilities.png_writer import write_png_to_string
>>>>>>> 10fc1156
from yt.data_objects.profiles import \
    BinnedProfile1D, \
    BinnedProfile2D
from yt.utilities.logger import ytLogger as mylog
import _mpl_imports as mpl
from yt.funcs import \
     ensure_list, \
     get_image_suffix

def get_canvas(name):
    suffix = get_image_suffix(name)
    
    if suffix == '':
        suffix = '.png'
    if suffix == ".png":
        canvas_cls = mpl.FigureCanvasAgg
    elif suffix == ".pdf":
        canvas_cls = mpl.FigureCanvasPdf
    elif suffix in (".eps", ".ps"):
        canvas_cls = mpl.FigureCanvasPS
    else:
        mylog.warning("Unknown suffix %s, defaulting to Agg", suffix)
        canvas_cls = FigureCanvasAgg
    return canvas_cls

def invalidate_plot(f):
    @wraps(f)
    def newfunc(*args, **kwargs):
        rv = f(*args, **kwargs)
        args[0]._plot_valid = False
        return rv
    return newfunc

class FigureContainer(dict):
    def __init__(self):
        super(dict, self).__init__()

    def __missing__(self, key):
        figure = mpl.matplotlib.figure.Figure((10, 8))
        self[key] = figure
        return self[key]

class AxesContainer(dict):
    def __init__(self, fig_container):
        self.fig_container = fig_container
        super(dict, self).__init__()

    def __missing__(self, key):
        figure = self.fig_container[key]
        self[key] = figure.add_subplot(111)
        return self[key]

def sanitize_label(label, nprofiles):
    label = ensure_list(label)
    
    if len(label) == 1:
        label = label * nprofiles
    
    if len(label) != nprofiles:
        raise RuntimeError("Number of labels must match number of profiles")

    for l in label:
        if l is not None and not isinstance(l, basestring):
            raise RuntimeError("All labels must be None or a string")

    return label

class ProfilePlot(object):
    r"""
    Create a 1d profile plot from a data source or from a list 
    of profile objects.

    Given a data object (all_data, region, sphere, etc.), an x field, 
    and a y field (or fields), this will create a one-dimensional profile 
    of the average (or total) value of the y field in bins of the x field.

    This can be used to create profiles from given fields or to plot 
    multiple profiles created from 
    `yt.data_objects.profiles.create_profile`.
    
    Parameters
    ----------
    data_source : AMR3DData Object
        The data object to be profiled, such as all_data, region, or 
        sphere.
    x_field : str
        The binning field for the profile.
    y_fields : str or list
        The field or fields to be profiled.
    weight_field : str
        The weight field for calculating weighted averages.  If None, 
        the profile values are the sum of the field values within the bin.
        Otherwise, the values are a weighted average.
        Default : "CellMassMsun".
    n_bins : int
        The number of bins in the profile.
        Default: 64.
    accumulation : bool
        If True, the profile values for a bin N are the cumulative sum of 
        all the values from bin 0 to N.
        Default: False.
    fractional : If True the profile values are divided by the sum of all 
        the profile data such that the profile represents a probability 
        distribution function.
    label : str or list of strings
        If a string, the label to be put on the line plotted.  If a list, 
        this should be a list of labels for each profile to be overplotted.
        Default: None.
    plot_spec : dict or list of dicts
        A dictionary or list of dictionaries containing plot keyword 
        arguments.  For example, dict(color="red", linestyle=":").
        Default: None.
    profiles : list of profiles
        If not None, a list of profile objects created with 
        `yt.data_objects.profiles.create_profile`.
        Default: None.

    Examples
    --------

    This creates profiles of a single dataset.

    >>> pf = load("enzo_tiny_cosmology/DD0046/DD0046")
    >>> ad = pf.h.all_data()
    >>> plot = ProfilePlot(ad, "Density", ["Temperature", "x-velocity"], 
                           weight_field="CellMassMsun",
                           plot_spec=dict(color='red', linestyle="--"))
    >>> plot.save()

    This creates profiles from a time series object.
    
    >>> es = simulation("AMRCosmology.enzo", "Enzo")
    >>> es.get_time_series()

    >>> profiles = []
    >>> labels = []
    >>> plot_specs = []
    >>> for pf in es[-4:]:
    ...     ad = pf.h.all_data()
    ...     profiles.append(create_profile(ad, ["Density"],
    ...                                    fields=["Temperature",
    ...                                            "x-velocity"]))
    ...     labels.append(pf.current_redshift)
    ...     plot_specs.append(dict(linestyle="--", alpha=0.7))
    >>>
    >>> plot = ProfilePlot.from_profiles(profiles, labels=labels,
    ...                                  plot_specs=plot_specs)
    >>> plot.save()

    Use plot_line_property to change line properties of one or all profiles.
    
    """
    x_log = None
    y_log = None
    z_log = None
    x_title = None
    y_title = None

    _plot_valid = False

    def __init__(self, data_source, x_field, y_fields, 
                 weight_field="CellMassMsun", n_bins=64, 
                 accumulation=False, fractional=False,
                 label=None, plot_spec=None, profiles=None):
        self.y_log = {}
        self.y_title = {}
        if profiles is None:
            self.profiles = [create_profile(data_source, [x_field], n_bins,
                                            fields=ensure_list(y_fields),
                                            weight_field=weight_field,
                                            accumulation=accumulation,
                                            fractional=fractional)]
        else:
            self.profiles = ensure_list(profiles)
        
        self.label = sanitize_label(label, len(self.profiles))

        self.plot_spec = plot_spec
        if self.plot_spec is None:
            self.plot_spec = [dict() for p in self.profiles]
        if not isinstance(self.plot_spec, list):
            self.plot_spec = [self.plot_spec.copy() for p in self.profiles]
        
        self._setup_plots()
        
    def save(self, name=None):
        r"""
        Saves a 1d profile plot.

        Parameters
        ----------
        name : str
            The output file keyword.
        
        """
        if not self._plot_valid: self._setup_plots()
        unique = set(self.figures.values())
        if len(unique) < len(self.figures):
            figiter = izip(xrange(len(unique)), sorted(unique))
        else:
            iters = self.figures.iteritems()
        if name is None:
            if len(self.profiles) == 1:
                prefix = self.profiles[0].pf
            else:
                prefix = "Multi-data"
            name = "%s.png" % prefix
        suffix = get_image_suffix(name)
        prefix = name[:name.rfind(suffix)]
        xfn = self.profiles[0].x_field
        if isinstance(xfn, types.TupleType):
            xfn = xfn[1]
        if not suffix:
            suffix = ".png"
        canvas_cls = get_canvas(name)
        for uid, fig in iters:
            if isinstance(uid, types.TupleType):
                uid = uid[1]
            canvas = canvas_cls(fig)
            fn = "%s_1d-Profile_%s_%s%s" % \
              (prefix, xfn, uid, suffix)
            mylog.info("Saving %s", fn)
            canvas.print_figure(fn)
        return self

    def show(self):
        r"""This will send any existing plots to the IPython notebook.
        function name.

        If yt is being run from within an IPython session, and it is able to
        determine this, this function will send any existing plots to the
        notebook for display.

        If yt can't determine if it's inside an IPython session, it will raise
        YTNotInsideNotebook.

        Examples
        --------

        >>> slc = SlicePlot(pf, "x", ["Density", "VelocityMagnitude"])
        >>> slc.show()

        """
        if "__IPYTHON__" in dir(__builtin__):
            api_version = get_ipython_api_version()
            if api_version in ('0.10', '0.11'):
                self._send_zmq()
            else:
                from IPython.display import display
                display(self)
        else:
            raise YTNotInsideNotebook


    def _repr_html_(self):
        """Return an html representation of the plot object. Will display as a
        png for each WindowPlotMPL instance in self.plots"""
        ret = ''
        unique = set(self.figures.values())
        if len(unique) < len(self.figures):
            figiter = izip(xrange(len(unique)), sorted(unique))
        else:
            iters = self.figures.iteritems()
        for uid, fig in iters:
            canvas = mpl.FigureCanvasAgg(fig)
            f = cStringIO.StringIO()
            canvas.print_figure(f)
            f.seek(0)
            img = base64.b64encode(f.read())
            ret += '<img src="data:image/png;base64,%s"><br>' % img
        return ret

    def _setup_plots(self):
        self.figures = FigureContainer()
        self.axes = AxesContainer(self.figures)
        for i, profile in enumerate(self.profiles):
            for field, field_data in profile.field_data.items():
                self.axes[field].plot(profile.x[:-1], field_data, 
                                      label=self.label[i],
                                      **self.plot_spec[i])
        
        # This relies on 'profile' leaking
        for fname, axes in self.axes.items():
            xscale, yscale = self._get_field_log(fname, profile)
            xtitle, ytitle = self._get_field_title(fname, profile)
            axes.set_xscale(xscale)
            axes.set_yscale(yscale)
            axes.set_xlabel(xtitle)
            axes.set_ylabel(ytitle)
            if any(self.label):
                axes.legend(loc="best")
        self._plot_valid = True

    @classmethod
    def from_profiles(cls, profiles, labels=None, plot_specs=None):
        r"""
        Instantiate a ProfilePlot object from a list of profiles 
        created with `yt.data_objects.profiles.create_profile`.

        Parameters
        ----------
        profiles : list of profiles
            If not None, a list of profile objects created with 
            `yt.data_objects.profiles.create_profile`.
        labels : list of strings
            A list of labels for each profile to be overplotted.
            Default: None.
        plot_specs : list of dicts
            A list of dictionaries containing plot keyword 
            arguments.  For example, [dict(color="red", linestyle=":")].
            Default: None.

        Examples
        --------

        >>> es = simulation("AMRCosmology.enzo", "Enzo")
        >>> es.get_time_series()

        >>> profiles = []
        >>> labels = []
        >>> plot_specs = []
        >>> for pf in es[-4:]:
        ...     ad = pf.h.all_data()
        ...     profiles.append(create_profile(ad, ["Density"],
        ...                                    fields=["Temperature",
        ...                                            "x-velocity"]))
        ...     labels.append(pf.current_redshift)
        ...     plot_specs.append(dict(linestyle="--", alpha=0.7))
        >>>
        >>> plot = ProfilePlot.from_profiles(profiles, labels=labels,
        ...                                  plot_specs=plot_specs)
        >>> plot.save()
        
        """
        if labels is not None and len(profiles) != len(labels):
            raise RuntimeError("Profiles list and labels list must be the same size.")
        if plot_specs is not None and len(plot_specs) != len(profiles):
            raise RuntimeError("Profiles list and plot_specs list must be the same size.")
        obj = cls(None, None, None, profiles=profiles, label=labels,
                  plot_spec=plot_specs)
        return obj

    @invalidate_plot
    def set_line_property(self, property, value, index=None):
        r"""
        Set properties for one or all lines to be plotted.

        Parameters
        ----------
        property : str
            The line property to be set.
        value : str, int, float
            The value to set for the line property.
        index : int
            The index of the profile in the list of profiles to be 
            changed.  If None, change all plotted lines.
            Default : None.

        Examples
        --------

        Change all the lines in a plot
        plot.set_line_property("linestyle", "-")

        Change a single line.
        plot.set_line_property("linewidth", 4, index=0)
        
        """
        if index is None:
            specs = self.plot_spec
        else:
            specs = [self.plot_spec[index]]
        for spec in specs:
            spec[property] = value
        return self
            
    def _get_field_log(self, field_y, profile):
        pf = profile.data_source.pf
        yf, = profile.data_source._determine_fields([field_y])
        yfi = pf._get_field_info(*yf)
        if self.x_log is None:
            x_log = profile.x_log
        else:
            x_log = self.x_log
        if field_y in self.y_log:
            y_log = self.y_log[field_y]
        else:
            y_log = yfi.take_log
        scales = {True: 'log', False: 'linear'}
        return scales[x_log], scales[y_log]

    def _get_field_label(self, field, field_info):
        units = field_info.get_units()
        field_name = field_info.display_name
        if isinstance(field, tuple): field = field[1]
        if field_name is None:
            field_name = r'$\rm{'+field+r'}$'
        elif field_name.find('$') == -1:
            field_name = r'$\rm{'+field+r'}$'
        if units is None or units == '':
            label = field_name
        else:
            label = field_name+r'$\/\/('+units+r')$'
        return label

    def _get_field_title(self, field_y, profile):
        pf = profile.data_source.pf
        field_x = profile.x_field
        xf, yf = profile.data_source._determine_fields(
            [field_x, field_y])
        xfi = pf._get_field_info(*xf)
        yfi = pf._get_field_info(*yf)
        x_title = self.x_title or self._get_field_label(field_x, xfi)
        y_title = self.y_title.get(field_y, None) or \
                    self._get_field_label(field_y, yfi)
        return (x_title, y_title)
            

class PhasePlot(ImagePlotContainer):
    r"""
    Create a 2d profile (phase) plot from a data source or from 
    profile object created with 
    `yt.data_objects.profiles.create_profile`.

    Given a data object (all_data, region, sphere, etc.), an x field, 
    y field, and z field (or fields), this will create a two-dimensional 
    profile of the average (or total) value of the z field in bins of the 
    x and y fields.
    
    Parameters
    ----------
    data_source : AMR3DData Object
        The data object to be profiled, such as all_data, region, or 
        sphere.
    x_field : str
        The x binning field for the profile.
    y_field : str
        The y binning field for the profile.
    z_fields : str or list
        The field or fields to be profiled.
    weight_field : str
        The weight field for calculating weighted averages.  If None, 
        the profile values are the sum of the field values within the bin.
        Otherwise, the values are a weighted average.
        Default : "CellMassMsun".
    x_bins : int
        The number of bins in x field for the profile.
        Default: 128.
    y_bins : int
        The number of bins in y field for the profile.
        Default: 128.
    accumulation : bool or list of bools
        If True, the profile values for a bin n are the cumulative sum of 
        all the values from bin 0 to n.  If -True, the sum is reversed so 
        that the value for bin n is the cumulative sum from bin N (total bins) 
        to n.  A list of values can be given to control the summation in each
        dimension independently.
        Default: False.
    fractional : If True the profile values are divided by the sum of all 
        the profile data such that the profile represents a probability 
        distribution function.
    profile : profile object
        If not None, a profile object created with 
        `yt.data_objects.profiles.create_profile`.
        Default: None.
    fontsize: int
        Font size for all text in the plot.
        Default: 18.
    font_color : str
        Color for all text in the plot.
        Default: "black"
    figure_size : int
        Size in inches of the image.
        Default: 10 (10x10)

    Examples
    --------

    >>> pf = load("enzo_tiny_cosmology/DD0046/DD0046")
    >>> ad = pf.h.all_data()
    >>> plot = PhasePlot(ad, "Density", "Temperature", ["CellMassMsun"],
                         weight_field=None)
    >>> plot.save()

    >>> # Change plot properties.
    >>> plot.set_cmap("CellMassMsun", "jet")
    >>> plot.set_zlim("CellMassMsun", 1e8, 1e13)
    >>> plot.set_title("CellMassMsun", "This is a phase plot")
    
    """
    x_log = None
    y_log = None
    x_title = None
    y_title = None
    z_title = None
    plot_title = None
    _plot_valid = False
    _plot_type = 'Phase'

    def __init__(self, data_source, x_field, y_field, z_fields,
                 weight_field="CellMassMsun", x_bins=128, y_bins=128,
                 accumulation=False, fractional=False,
                 profile=None, fontsize=18, font_color="black", figure_size=8.0):
        self.plot_title = {}
        self.z_log = {}
        self.z_title = {}
        self._initfinished = False

        if profile is None:
            profile = create_profile(data_source,
               [x_field, y_field], [x_bins, y_bins],
               fields = ensure_list(z_fields),
               weight_field = weight_field,
               accumulation=accumulation,
               fractional=fractional)
        self.profile = profile
        ImagePlotContainer.__init__(self, data_source, profile.field_data.keys(),
                                    figure_size, fontsize)
        # This is a fallback, in case we forget.
        self._setup_plots()
        self._initfinished = True

    def _get_field_title(self, field_z, profile):
        pf = profile.data_source.pf
        field_x = profile.x_field
        field_y = profile.y_field
        xf, yf, zf = profile.data_source._determine_fields(
            [field_x, field_y, field_z])
        xfi = pf._get_field_info(*xf)
        yfi = pf._get_field_info(*yf)
        zfi = pf._get_field_info(*zf)
        x_title = self.x_title or self._get_field_label(field_x, xfi)
        y_title = self.y_title or self._get_field_label(field_y, yfi)
        z_title = self.z_title.get(field_z, None) or \
                    self._get_field_label(field_z, zfi)
        return (x_title, y_title, z_title)

    def _get_field_label(self, field, field_info):
        units = field_info.get_units()
        field_name = field_info.display_name
        if isinstance(field, tuple): field = field[1]
        if field_name is None:
            field_name = r'$\rm{'+field+r'}$'
        elif field_name.find('$') == -1:
            field_name = r'$\rm{'+field+r'}$'
        if units is None or units == '':
            label = field_name
        else:
            label = field_name+r'$\/\/('+units+r')$'
        return label
        
    def _get_field_log(self, field_z, profile):
        pf = profile.data_source.pf
        zf, = profile.data_source._determine_fields([field_z])
        zfi = pf._get_field_info(*zf)
        if self.x_log is None:
            x_log = profile.x_log
        else:
            x_log = self.x_log
        if self.y_log is None:
            y_log = profile.y_log
        else:
            y_log = self.y_log
        if field_z in self.z_log:
            z_log = self.z_log[field_z]
        else:
            z_log = zfi.take_log
        scales = {True: 'log', False: 'linear'}
        return scales[x_log], scales[y_log], scales[z_log]

    def _setup_plots(self):
        for f, data in self.profile.field_data.items():
            fig = None
            axes = None
            cax = None
            if f in self.plots:
                if self.plots[f].figure is not None:
                    fig = self.plots[f].figure
                    axes = self.plots[f].axes
                    cax = self.plots[f].cax

            size = (self.figure_size, self.figure_size)
            x_scale, y_scale, z_scale = self._get_field_log(f, self.profile)
            x_title, y_title, z_title = self._get_field_title(f, self.profile)
            if f in self.plots:
                zlim = [self.plots[f].zmin, self.plots[f].zmax]
            else:
                if z_scale == 'log':
                    zmin = data[data > 0.0].min()
                else:
                    zmin = data.min()
                zlim = [zmin, data.max()]                
            
            fp = self._font_properties
            self.plots[f] = PhasePlotMPL(self.profile.x, self.profile.y, data, 
                                         x_scale, y_scale, z_scale,
                                         self._colormaps[f], zlim, size, fp.get_size(),
                                         fig, axes, cax)
            self.plots[f].axes.xaxis.set_label_text(x_title)
            self.plots[f].axes.yaxis.set_label_text(y_title)
            self.plots[f].cax.yaxis.set_label_text(z_title)
            if z_scale == "log":
                self._field_transform[f] = log_transform
            else:
                self._field_transform[f] = linear_transform
            if f in self.plot_title:
                self.plots[f].axes.set_title(self.plot_title[f])

            if self._font_color is not None:
                ax = self.plots[f].axes
                cbax = self.plots[f].cb.ax
                labels = \
                  ax.xaxis.get_ticklabels() + ax.yaxis.get_ticklabels() + \
                  cbax.yaxis.get_ticklabels() + \
                  [ax.xaxis.label, ax.yaxis.label, cbax.yaxis.label]
                for label in labels:
                    label.set_color(self._font_color)

    def save(self, name=None, mpl_kwargs=None):
        r"""
        Saves a 2d profile plot.

        Parameters
        ----------
        name : str
            The output file keyword.
        mpl_kwargs : dict
           A dict of keyword arguments to be passed to matplotlib.

        >>> plot.save(mpl_kwargs={'bbox_inches':'tight'})
        
        """

        if not self._plot_valid: self._setup_plots()
        if mpl_kwargs is None: mpl_kwargs = {}
        xfn = self.profile.x_field
        yfn = self.profile.y_field
        if isinstance(xfn, types.TupleType):
            xfn = xfn[1]
        if isinstance(yfn, types.TupleType):
            yfn = yfn[1]
        for f in self.profile.field_data:
            _f = f
            if isinstance(f, types.TupleType): _f = _f[1]
            middle = "2d-Profile_%s_%s_%s" % (xfn, yfn, _f)
            if name is None:
                prefix = self.profile.pf
                name = "%s.png" % prefix
            suffix = get_image_suffix(name)
            prefix = name[:name.rfind(suffix)]
            fn = "%s_%s%s" % (prefix, middle, suffix)
            if not suffix:
                suffix = ".png"
            self.plots[f].save(fn, mpl_kwargs)

    @property
    def fields(self):
        return self.plots.keys()

    @invalidate_plot
    def set_title(self, field, title):
        """Set a title for the plot.

        Parameters
        ----------
        field : str
            The z field of the plot to add the title.
        title : str
            The title to add.

        Examples
        --------

        >>> plot.set_title("CellMassMsun", "This is a phase plot")
        
        """

        self.plot_title[field] = title

    @invalidate_plot
    def reset_plot(self):
        self.plots = {}
        return self
            
    def run_callbacks(self, *args):
        raise NotImplementedError
    def setup_callbacks(self, *args):
        raise NotImplementedError

class PhasePlotMPL(WindowPlotMPL):
    def __init__(self, x_data, y_data, data, 
                 x_scale, y_scale, z_scale, cmap,
                 zlim, size, fontsize, figure, axes, cax):
        self._initfinished = False
        self._draw_colorbar = True
        self._draw_axes = True
        self._cache_layout(size, fontsize)

        # Make room for a colorbar
        self.input_size = size
        self.fsize = [size[0] + self._cbar_inches[self._draw_colorbar], size[1]]

        # Compute layout
        axrect, caxrect = self._get_best_layout(fontsize=fontsize)
        if np.any(np.array(axrect) < 0):
            mylog.warning('The axis ratio of the requested plot is very narrow.  '
                          'There is a good chance the plot will not look very good, '
                          'consider making the plot manually using FixedResolutionBuffer '
                          'and matplotlib.')
            axrect  = (0.07, 0.10, 0.80, 0.80)
            caxrect = (0.87, 0.10, 0.04, 0.80)
        ImagePlotMPL.__init__(self, self.fsize, axrect, caxrect, zlim,
                              figure, axes, cax)
        self._init_image(x_data, y_data, data, x_scale, y_scale, z_scale,
                         zlim, cmap)
        self._initfinished = True

    def _init_image(self, x_data, y_data, image_data, 
                    x_scale, y_scale, z_scale, zlim, cmap):
        """Store output of imshow in image variable"""
        if (z_scale == 'log'):
            norm = matplotlib.colors.LogNorm(zlim[0], zlim[1])
        elif (z_scale == 'linear'):
            norm = matplotlib.colors.Normalize(zlim[0], zlim[1])
        self.image = None
        self.cb = None
        self.image = self.axes.pcolormesh(x_data, y_data, image_data.T,
                                          norm=norm, 
                                          cmap=cmap)
        self.axes.set_xscale(x_scale)
        self.axes.set_yscale(y_scale)
        self.cb = self.figure.colorbar(self.image, self.cax)
        if z_scale == 'linear':
            self.cb.formatter.set_scientific(True)
            self.cb.formatter.set_powerlimits((-2,3))
            self.cb.update_ticks()<|MERGE_RESOLUTION|>--- conflicted
+++ resolved
@@ -35,12 +35,7 @@
     write_image, apply_colormap
 from yt.data_objects.profiles import \
      create_profile
-<<<<<<< HEAD
-from yt.utilities.lib.png_writer import \
-    write_png_to_string
-=======
 from yt.utilities.png_writer import write_png_to_string
->>>>>>> 10fc1156
 from yt.data_objects.profiles import \
     BinnedProfile1D, \
     BinnedProfile2D
