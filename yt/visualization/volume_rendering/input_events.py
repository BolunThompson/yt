--- conflicted
+++ resolved
@@ -1,7 +1,6 @@
 # This is a part of the experimental Interactive Data Visualization
 import random
 from collections import defaultdict, namedtuple
-<<<<<<< HEAD
 from yt.utilities.math_utils import \
     get_perspective_matrix, \
     get_orthographic_matrix
@@ -17,15 +16,6 @@
 
 from .opengl_support import \
     ColormapTexture
-=======
-
-import cyglfw3 as glfw
-import numpy as np
-from matplotlib import cm as cm
-from OpenGL import GL as GL
-
-from yt.utilities.math_utils import get_orthographic_matrix, get_perspective_matrix
->>>>>>> 9138a0a7
 
 event_registry = {}
 
@@ -122,7 +112,6 @@
         # We can allow for multiple
         d[key, action, mod].append(func)
 
-<<<<<<< HEAD
     @property
     def current_component(self):
         return self.scene.components[self.active_component]
@@ -130,8 +119,6 @@
     @property
     def current_annotation(self):
         return self.scene.annotations[self.active_annotation]
-=======
->>>>>>> 9138a0a7
 
 def register_event(name):
     def _f(func):
@@ -140,7 +127,6 @@
 
     return _f
 
-<<<<<<< HEAD
 def filter_comp(scene, comp_types):
     if not isinstance(comp_types, (list, tuple)):
         comp_types = (comp_types,)
@@ -170,8 +156,6 @@
     ac = (ac + 1) % nc
     event_coll.active_component = ac
     print("Activated ", event_coll.scene.components[ac])
-=======
->>>>>>> 9138a0a7
 
 @register_event("framebuffer_size")
 def framebuffer_size_callback(event_coll, event):
@@ -262,76 +246,34 @@
 def shader_test(event_coll, event):
     """Use transfer function shader"""
     print("Changing shader to projection")
-<<<<<<< HEAD
     for comp in filter_comp(event_coll.scene, "block_rendering"):
         comp.vertex_shader = "default"
         comp.fragment_shader = "transfer_function"
         comp.colormap_vertex = "passthrough"
         comp.colormap_fragment = "passthrough"
-=======
-    scene = event_coll.scene
-    for coll in scene.collections:
-        coll.set_shader("default.v")
-        coll.set_shader("transfer_function.f")
-    scene.set_shader("passthrough.v")
-    scene.set_shader("noop.f")
-    for collection in scene.collections:
-        collection.set_fields_log(True)
-    # scene.update_minmax()
-    # https://www.opengl.org/sdk/docs/man/html/glBlendFunc.xhtml
-    GL.glBlendEquationSeparate(GL.GL_FUNC_ADD, GL.GL_FUNC_ADD)
-    GL.glBlendFuncSeparate(GL.GL_ONE, GL.GL_ONE_MINUS_SRC_ALPHA, GL.GL_ONE, GL.GL_ZERO)
->>>>>>> 9138a0a7
     return True
 
 
 @register_event("shader_lines")
 def shader_lines(event_coll, event):
-<<<<<<< HEAD
     print("Changing shader to lines")
     for comp in filter_comp(event_coll.scene, "block_rendering"):
         comp.vertex_shader = "default"
         comp.fragment_shader = "drawlines"
         comp.colormap_vertex = "passthrough"
         comp.colormap_fragment = "passthrough"
-=======
-    print("Changing shader to projection")
-    scene = event_coll.scene
-    for coll in scene.collections:
-        coll.set_shader("default.v")
-        coll.set_shader("drawlines.f")
-    scene.set_shader("passthrough.v")
-    scene.set_shader("noop.f")
-    for collection in scene.collections:
-        collection.set_fields_log(True)
-    # scene.update_minmax()
-    # https://www.opengl.org/sdk/docs/man/html/glBlendFunc.xhtml
-    # GL.glBlendFunc(GL.GL_ONE, GL.GL_DST_ALPHA)
-    # GL.glBlendFunc(GL.GL_SRC_ALPHA, GL.GL_ONE_MINUS_SRC_ALPHA)
-    # GL.glBlendFunc(GL.GL_ONE_MINUS_SRC_ALPHA, GL.GL_SRC_ALPHA)
-    GL.glBlendFunc(GL.GL_ONE, GL.GL_ONE)
-    GL.glBlendEquation(GL.GL_MAX)
->>>>>>> 9138a0a7
     return True
 
 
 @register_event("cmap_cycle")
 def cmap_cycle(event_coll, event):
     """Change colormap"""
-<<<<<<< HEAD
     cmap = ['arbre', 'algae', 'kamae', 'viridis', 'inferno', 'magma']
     cmi = event_coll.current_colormap % len(cmap)
     event_coll.current_component.colormap = ColormapTexture(
             colormap_name = cmap[cmi])
     print("Setting colormap to {}".format(cmap[cmi]))
     event_coll.current_colormap += 1
-=======
-    cmap = ["arbre", "algae", "kamae", "viridis", "inferno", "magma"]
-    cmap = cm.get_cmap(random.choice(cmap))
-    event_coll.camera.cmap = np.array(cmap(np.linspace(0, 1, 256)), dtype=np.float32)
-    event_coll.camera.cmap_new = True
-    print("Setting colormap to {}".format(cmap.name))
->>>>>>> 9138a0a7
     return True
 
 
@@ -417,7 +359,6 @@
     buffer = event_coll.scene._retrieve_framebuffer()
     print(buffer.min(), buffer.max())
 
-<<<<<<< HEAD
 @register_event("screenshot")
 def screenshot(event_coll, event):
     """Save a copy of the displayed image"""
@@ -429,8 +370,6 @@
     fn = base % n
     print("Writing %s" % fn)
     write_bitmap(buffer, fn)
-=======
->>>>>>> 9138a0a7
 
 @register_event("print_help")
 def print_help(event_coll, event):
@@ -505,7 +444,6 @@
         self.start = new_end
         return True
 
-<<<<<<< HEAD
 class JoystickAction(object):
     '''Class to turn joystick pushes into rotations and motions'''
     def __init__(self):
@@ -549,12 +487,7 @@
 
 class BlendFuncs(object):
     '''Class allowing to switch between different GL blending functions'''
-=======
-
-class BlendFuncs:
-    """Class allowing to switch between different GL blending functions"""
-
->>>>>>> 9138a0a7
+
     possibilities = (
         "GL_ZERO",
         "GL_ONE",
