"""
Data structures for Streaming, in-memory datasets



"""

#-----------------------------------------------------------------------------
# Copyright (c) 2013, yt Development Team.
#
# Distributed under the terms of the Modified BSD License.
#
# The full license is in the file COPYING.txt, distributed with this software.
#-----------------------------------------------------------------------------

import os
import time
import weakref
import numpy as np
import uuid
from itertools import chain, product

from numbers import Number as numeric_type

from yt.funcs import \
    iterable, \
    ensure_list
from yt.utilities.io_handler import io_registry
from yt.data_objects.data_containers import \
    YTFieldData
from yt.data_objects.particle_unions import \
    ParticleUnion
from yt.data_objects.grid_patch import \
    AMRGridPatch
from yt.data_objects.static_output import \
    ParticleFile
from yt.geometry.geometry_handler import \
    YTDataChunk
from yt.geometry.grid_geometry_handler import \
    GridIndex
from yt.data_objects.octree_subset import \
    OctreeSubset
from yt.geometry.oct_geometry_handler import \
    OctreeIndex
from yt.geometry.particle_geometry_handler import \
    ParticleIndex
from yt.geometry.oct_container import \
    OctreeContainer
from yt.geometry.unstructured_mesh_handler import \
    UnstructuredIndex
from yt.data_objects.static_output import \
    Dataset
from yt.utilities.logger import ytLogger as mylog
from yt.utilities.lib.misc_utilities import \
    get_box_grids_level
from yt.geometry.grid_container import \
    GridTree, \
    MatchPointsToGrids
from yt.utilities.decompose import \
    decompose_array, get_psize
from yt.units.yt_array import \
    YTQuantity, \
    uconcatenate
from yt.utilities.flagging_methods import \
    FlaggingGrid
from yt.data_objects.unstructured_mesh import \
    SemiStructuredMesh, \
    UnstructuredMesh
from yt.extern.six import string_types, iteritems
from .fields import \
    StreamFieldInfo

class StreamGrid(AMRGridPatch):
    """
    Class representing a single In-memory Grid instance.
    """

    __slots__ = ['proc_num']
    _id_offset = 0
    def __init__(self, id, index):
        """
        Returns an instance of StreamGrid with *id*, associated with *filename*
        and *index*.
        """
        #All of the field parameters will be passed to us as needed.
        AMRGridPatch.__init__(self, id, filename = None, index = index)
        self._children_ids = []
        self._parent_id = -1
        self.Level = -1

    def _guess_properties_from_parent(self):
        rf = self.ds.refine_by
        my_ind = self.id - self._id_offset
        self.dds = self.Parent.dds/rf
        ParentLeftIndex = np.rint((self.LeftEdge-self.Parent.LeftEdge)/self.Parent.dds)
        self.start_index = rf*(ParentLeftIndex + self.Parent.get_global_startindex()).astype('int64')
        self.LeftEdge = self.Parent.LeftEdge + self.Parent.dds * ParentLeftIndex
        self.RightEdge = self.LeftEdge + self.ActiveDimensions*self.dds
        self.index.grid_left_edge[my_ind,:] = self.LeftEdge
        self.index.grid_right_edge[my_ind,:] = self.RightEdge
        self._child_mask = None
        self._child_index_mask = None
        self._child_indices = None
        self._setup_dx()

    def set_filename(self, filename):
        pass

    def __repr__(self):
        return "StreamGrid_%04i" % (self.id)

    @property
    def Parent(self):
        if self._parent_id == -1: return None
        return self.index.grids[self._parent_id - self._id_offset]

    @property
    def Children(self):
        return [self.index.grids[cid - self._id_offset]
                for cid in self._children_ids]

class StreamHandler(object):
    def __init__(self, left_edges, right_edges, dimensions,
                 levels, parent_ids, particle_count, processor_ids,
                 fields, field_units, code_units, io = None,
                 particle_types = None, periodicity = (True, True, True)):
        if particle_types is None: particle_types = {}
        self.left_edges = np.array(left_edges)
        self.right_edges = np.array(right_edges)
        self.dimensions = dimensions
        self.levels = levels
        self.parent_ids = parent_ids
        self.particle_count = particle_count
        self.processor_ids = processor_ids
        self.num_grids = self.levels.size
        self.fields = fields
        self.field_units = field_units
        self.code_units = code_units
        self.io = io
        self.particle_types = particle_types
        self.periodicity = periodicity

    def get_fields(self):
        return self.fields.all_fields

    def get_particle_type(self, field) :

        if field in self.particle_types :
            return self.particle_types[field]
        else :
            return False

class StreamHierarchy(GridIndex):

    grid = StreamGrid

    def __init__(self, ds, dataset_type = None):
        self.dataset_type = dataset_type
        self.float_type = 'float64'
        self.dataset = weakref.proxy(ds) # for _obtain_enzo
        self.stream_handler = ds.stream_handler
        self.float_type = "float64"
        self.directory = os.getcwd()
        GridIndex.__init__(self, ds, dataset_type)

    def _count_grids(self):
        self.num_grids = self.stream_handler.num_grids

    def _parse_index(self):
        self.grid_dimensions = self.stream_handler.dimensions
        self.grid_left_edge[:] = self.stream_handler.left_edges
        self.grid_right_edge[:] = self.stream_handler.right_edges
        self.grid_levels[:] = self.stream_handler.levels
        self.grid_procs = self.stream_handler.processor_ids
        self.grid_particle_count[:] = self.stream_handler.particle_count
        mylog.debug("Copying reverse tree")
        self.grids = []
        # We enumerate, so it's 0-indexed id and 1-indexed pid
        for id in range(self.num_grids):
            self.grids.append(self.grid(id, self))
            self.grids[id].Level = self.grid_levels[id, 0]
        parent_ids = self.stream_handler.parent_ids
        if parent_ids is not None:
            reverse_tree = self.stream_handler.parent_ids.tolist()
            # Initial setup:
            for gid, pid in enumerate(reverse_tree):
                if pid >= 0:
                    self.grids[gid]._parent_id = pid
                    self.grids[pid]._children_ids.append(self.grids[gid].id)
        else:
            mylog.debug("Reconstructing parent-child relationships")
            self._reconstruct_parent_child()
        self.max_level = self.grid_levels.max()
        mylog.debug("Preparing grids")
        temp_grids = np.empty(self.num_grids, dtype='object')
        for i, grid in enumerate(self.grids):
            if (i%1e4) == 0: mylog.debug("Prepared % 7i / % 7i grids", i, self.num_grids)
            grid.filename = None
            grid._prepare_grid()
            grid.proc_num = self.grid_procs[i]
            temp_grids[i] = grid
        self.grids = temp_grids
        mylog.debug("Prepared")

    def _reconstruct_parent_child(self):
        mask = np.empty(len(self.grids), dtype='int32')
        mylog.debug("First pass; identifying child grids")
        for i, grid in enumerate(self.grids):
            get_box_grids_level(self.grid_left_edge[i,:],
                                self.grid_right_edge[i,:],
                                self.grid_levels[i] + 1,
                                self.grid_left_edge, self.grid_right_edge,
                                self.grid_levels, mask)
            ids = np.where(mask.astype("bool"))
            grid._children_ids = ids[0] # where is a tuple
        mylog.debug("Second pass; identifying parents")
        self.stream_handler.parent_ids = np.zeros(
            self.stream_handler.num_grids, "int64") - 1
        for i, grid in enumerate(self.grids): # Second pass
            for child in grid.Children:
                child._parent_id = i
                # _id_offset = 0
                self.stream_handler.parent_ids[child.id] = i

    def _initialize_grid_arrays(self):
        GridIndex._initialize_grid_arrays(self)
        self.grid_procs = np.zeros((self.num_grids,1),'int32')

    def _detect_output_fields(self):
        # NOTE: Because particle unions add to the actual field list, without
        # having the keys in the field list itself, we need to double check
        # here.
        fl = set(self.stream_handler.get_fields())
        fl.update(set(getattr(self, "field_list", [])))
        self.field_list = list(fl)

    def _populate_grid_objects(self):
        for g in self.grids:
            g._setup_dx()
        self.max_level = self.grid_levels.max()

    def _setup_data_io(self):
        if self.stream_handler.io is not None:
            self.io = self.stream_handler.io
        else:
            self.io = io_registry[self.dataset_type](self.ds)

    def update_data(self, data, units = None):

        """
        Update the stream data with a new data dict. If fields already exist,
        they will be replaced, but if they do not, they will be added. Fields
        already in the stream but not part of the data dict will be left
        alone. 
        """
        [update_field_names(d) for d in data]
        if units is not None:
            self.stream_handler.field_units.update(units)
        particle_types = set_particle_types(data[0])
        ftype = "io"

        for key in data[0].keys() :
            if key is "number_of_particles": continue
            self.stream_handler.particle_types[key] = particle_types[key]

        for i, grid in enumerate(self.grids) :
            if "number_of_particles" in data[i] :
                grid.NumberOfParticles = data[i].pop("number_of_particles")
            for fname in data[i]:
                if fname in grid.field_data:
                    grid.field_data.pop(fname, None)
                elif (ftype, fname) in grid.field_data:
                    grid.field_data.pop( ("io", fname) )
                self.stream_handler.fields[grid.id][fname] = data[i][fname]
            
        # We only want to create a superset of fields here.
        self._detect_output_fields()
        self.ds.create_field_info()
        mylog.debug("Creating Particle Union 'all'")
        pu = ParticleUnion("all", list(self.ds.particle_types_raw))
        self.ds.add_particle_union(pu)
        self.ds.particle_types = tuple(set(self.ds.particle_types))


class StreamDataset(Dataset):
    _index_class = StreamHierarchy
    _field_info_class = StreamFieldInfo
    _dataset_type = 'stream'

    def __init__(self, stream_handler, storage_filename=None,
                 geometry="cartesian", unit_system="cgs"):
        #if parameter_override is None: parameter_override = {}
        #self._parameter_override = parameter_override
        #if conversion_override is None: conversion_override = {}
        #self._conversion_override = conversion_override
        self.fluid_types += ("stream",)
        self.geometry = geometry
        self.stream_handler = stream_handler
        name = "InMemoryParameterFile_%s" % (uuid.uuid4().hex)
        from yt.data_objects.static_output import _cached_datasets
        _cached_datasets[name] = self
        Dataset.__init__(self, name, self._dataset_type, 
                         unit_system=unit_system)

    def _parse_parameter_file(self):
        self.basename = self.stream_handler.name
        self.parameters['CurrentTimeIdentifier'] = time.time()
        self.unique_identifier = self.parameters["CurrentTimeIdentifier"]
        self.domain_left_edge = self.stream_handler.domain_left_edge.copy()
        self.domain_right_edge = self.stream_handler.domain_right_edge.copy()
        self.refine_by = self.stream_handler.refine_by
        self.dimensionality = self.stream_handler.dimensionality
        self.periodicity = self.stream_handler.periodicity
        self.domain_dimensions = self.stream_handler.domain_dimensions
        self.current_time = self.stream_handler.simulation_time
        self.gamma = 5./3.
        self.parameters['EOSType'] = -1
        self.parameters['CosmologyHubbleConstantNow'] = 1.0
        self.parameters['CosmologyCurrentRedshift'] = 1.0
        self.parameters['HydroMethod'] = -1
        if self.stream_handler.cosmology_simulation:
            self.cosmological_simulation = 1
            self.current_redshift = self.stream_handler.current_redshift
            self.omega_lambda = self.stream_handler.omega_lambda
            self.omega_matter = self.stream_handler.omega_matter
            self.hubble_constant = self.stream_handler.hubble_constant
        else:
            self.current_redshift = self.omega_lambda = self.omega_matter = \
                self.hubble_constant = self.cosmological_simulation = 0.0

    def _set_units(self):
        self.field_units = self.stream_handler.field_units

    def _set_code_unit_attributes(self):
        base_units = self.stream_handler.code_units
        attrs = ('length_unit', 'mass_unit', 'time_unit', 'velocity_unit', 'magnetic_unit')
        cgs_units = ('cm', 'g', 's', 'cm/s', 'gauss')
        for unit, attr, cgs_unit in zip(base_units, attrs, cgs_units):
            if isinstance(unit, string_types):
                uq = self.quan(1.0, unit)
            elif isinstance(unit, numeric_type):
                uq = self.quan(unit, cgs_unit)
            elif isinstance(unit, YTQuantity):
                uq = unit
            elif isinstance(unit, tuple):
                uq = self.quan(unit[0], unit[1])
            else:
                raise RuntimeError("%s (%s) is invalid." % (attr, unit))
            setattr(self, attr, uq)

    @classmethod
    def _is_valid(cls, *args, **kwargs):
        return False

    @property
    def _skip_cache(self):
        return True

class StreamDictFieldHandler(dict):
    _additional_fields = ()

    @property
    def all_fields(self):
        self_fields = chain.from_iterable(s.keys() for s in self.values())
        self_fields = list(set(self_fields))
        fields = list(self._additional_fields) + self_fields
        fields = list(set(fields))
        return fields

def update_field_names(data):
    orig_names = list(data.keys())
    for k in orig_names:
        if isinstance(k, tuple):
            continue
        s = getattr(data[k], "shape", ())
        if len(s) == 1:
            field = ("io", k)
        elif len(s) == 3:
            field = ("stream", k)
        elif len(s) == 0:
            continue
        else:
            raise NotImplementedError
        data[field] = data.pop(k)

def set_particle_types(data):
    particle_types = {}
    for key in data.keys():
        if key == "number_of_particles":
            continue
        if len(data[key].shape) == 1:
            particle_types[key] = True
        else:
            particle_types[key] = False
    return particle_types

def assign_particle_data(ds, pdata):

    """
    Assign particle data to the grids using MatchPointsToGrids. This
    will overwrite any existing particle data, so be careful!
    """
    
    # Note: what we need to do here is a bit tricky.  Because occasionally this
    # gets called before we property handle the field detection, we cannot use
    # any information about the index.  Fortunately for us, we can generate
    # most of the GridTree utilizing information we already have from the
    # stream handler.
    
    if len(ds.stream_handler.fields) > 1:

        if ("io", "particle_position_x") in pdata:
            x, y, z = (pdata["io", "particle_position_%s" % ax] for ax in 'xyz')
        elif ("io", "particle_position") in pdata:
            x, y, z = pdata["io", "particle_position"].T
        else:
            raise KeyError(
                "Cannot decompose particle data without position fields!")
        num_grids = len(ds.stream_handler.fields)
        parent_ids = ds.stream_handler.parent_ids
        num_children = np.zeros(num_grids, dtype='int64')
        # We're going to do this the slow way
        mask = np.empty(num_grids, dtype="bool")
        for i in range(num_grids):
            np.equal(parent_ids, i, mask)
            num_children[i] = mask.sum()
        levels = ds.stream_handler.levels.astype("int64").ravel()
        grid_tree = GridTree(num_grids, 
                             ds.stream_handler.left_edges,
                             ds.stream_handler.right_edges,
                             ds.stream_handler.dimensions,
                             ds.stream_handler.parent_ids,
                             levels, num_children)

        pts = MatchPointsToGrids(grid_tree, len(x), x, y, z)
        particle_grid_inds = pts.find_points_in_tree()
        idxs = np.argsort(particle_grid_inds)
        particle_grid_count = np.bincount(particle_grid_inds.astype("intp"),
                                          minlength=num_grids)
        particle_indices = np.zeros(num_grids + 1, dtype='int64')
        if num_grids > 1 :
            np.add.accumulate(particle_grid_count.squeeze(),
                              out=particle_indices[1:])
        else :
            particle_indices[1] = particle_grid_count.squeeze()
    
        pdata.pop("number_of_particles", None) 
        grid_pdata = []
        for i, pcount in enumerate(particle_grid_count):
            grid = {}
            grid["number_of_particles"] = pcount
            start = particle_indices[i]
            end = particle_indices[i+1]
            for key in pdata.keys() :
                grid[key] = pdata[key][idxs][start:end]
            grid_pdata.append(grid)

    else :
        grid_pdata = [pdata]
    
    for pd, gi in zip(grid_pdata, sorted(ds.stream_handler.fields)):
        ds.stream_handler.fields[gi].update(pd)
        npart = ds.stream_handler.fields[gi].pop("number_of_particles", 0)
        ds.stream_handler.particle_count[gi] = npart
                                        
def unitify_data(data):
    if all([hasattr(val, 'units') for val in data.values()]):
        new_data, field_units = {}, {}
        for k, v in data.items():
            field_units[k] = v.units
            new_data[k] = v.copy().d
        data = new_data
    elif all([((not isinstance(val, np.ndarray)) and (len(val) == 2))
             for val in data.values()]):
        new_data, field_units = {}, {}
        for field in data:
            try:
                assert isinstance(field, (string_types, tuple)), \
                  "Field name is not a string!"
                assert isinstance(data[field][0], np.ndarray), \
                  "Field data is not an ndarray!"
                assert isinstance(data[field][1], string_types), \
                  "Unit specification is not a string!"
                field_units[field] = data[field][1]
                new_data[field] = data[field][0]
            except AssertionError as e:
                raise RuntimeError("The data dict appears to be invalid.\n" +
                                   str(e))
        data = new_data
    elif all([iterable(val) for val in data.values()]):
        field_units = {field:'' for field in data.keys()}
        data = dict((field, np.asarray(val)) for field, val in iteritems(data))
    else:
        raise RuntimeError("The data dict appears to be invalid. "
                           "The data dictionary must map from field "
                           "names to (numpy array, unit spec) tuples. ")
    # At this point, we have arrays for all our fields
    new_data = {}
    for field in data:
        if isinstance(field, tuple): 
            new_field = field
        elif len(data[field].shape) in (1, 2):
            new_field = ("io", field)
        elif len(data[field].shape) == 3:
            new_field = ("stream", field)
        else:
            raise RuntimeError
        new_data[new_field] = data[field]
        field_units[new_field] = field_units.pop(field)
        known_fields = StreamFieldInfo.known_particle_fields \
                     + StreamFieldInfo.known_other_fields
        # We do not want to override any of the known ones, if it's not
        # overridden here.
        if any(f[0] == new_field[1] for f in known_fields) and \
           field_units[new_field] == "":
            field_units.pop(new_field)
    data = new_data
    return field_units, data


def load_uniform_grid(data, domain_dimensions, length_unit=None, bbox=None,
                      nprocs=1, sim_time=0.0, mass_unit=None, time_unit=None,
                      velocity_unit=None, magnetic_unit=None,
                      periodicity=(True, True, True),
                      geometry="cartesian", unit_system="cgs"):
    r"""Load a uniform grid of data into yt as a
    :class:`~yt.frontends.stream.data_structures.StreamHandler`.

    This should allow a uniform grid of data to be loaded directly into yt and
    analyzed as would any others.  This comes with several caveats:

    * Units will be incorrect unless the unit system is explicitly
      specified.
    * Some functions may behave oddly, and parallelism will be
      disappointing or non-existent in most cases.
    * Particles may be difficult to integrate.

    Particle fields are detected as one-dimensional fields. The number of
    particles is set by the "number_of_particles" key in data.

    Parameters
    ----------
    data : dict
        This is a dict of numpy arrays or (numpy array, unit spec) tuples.
        The keys are the field names.
    domain_dimensions : array_like
        This is the domain dimensions of the grid
    length_unit : string
        Unit to use for lengths.  Defaults to unitless.
    bbox : array_like (xdim:zdim, LE:RE), optional
        Size of computational domain in units specified by length_unit.
        Defaults to a cubic unit-length domain.
    nprocs: integer, optional
        If greater than 1, will create this number of subarrays out of data
    sim_time : float, optional
        The simulation time in seconds
    mass_unit : string
        Unit to use for masses.  Defaults to unitless.
    time_unit : string
        Unit to use for times.  Defaults to unitless.
    velocity_unit : string
        Unit to use for velocities.  Defaults to unitless.
    magnetic_unit : string
        Unit to use for magnetic fields. Defaults to unitless.
    periodicity : tuple of booleans
        Determines whether the data will be treated as periodic along
        each axis
    geometry : string or tuple
        "cartesian", "cylindrical", "polar", "spherical", "geographic" or
        "spectral_cube".  Optionally, a tuple can be provided to specify the
        axis ordering -- for instance, to specify that the axis ordering should
        be z, x, y, this would be: ("cartesian", ("z", "x", "y")).  The same
        can be done for other coordinates, for instance: 
        ("spherical", ("theta", "phi", "r")).

    Examples
    --------

    >>> bbox = np.array([[0., 1.0], [-1.5, 1.5], [1.0, 2.5]])
    >>> arr = np.random.random((128, 128, 128))

    >>> data = dict(density=arr)
    >>> ds = load_uniform_grid(data, arr.shape, length_unit='cm',
    ...                        bbox=bbox, nprocs=12)
    >>> dd = ds.all_data()
    >>> dd['density']

    #FIXME
    YTArray[123.2856, 123.854, ..., 123.456, 12.42] (code_mass/code_length^3)

    >>> data = dict(density=(arr, 'g/cm**3'))
    >>> ds = load_uniform_grid(data, arr.shape, 3.03e24, bbox=bbox, nprocs=12)
    >>> dd = ds.all_data()
    >>> dd['density']

    #FIXME
    YTArray[123.2856, 123.854, ..., 123.456, 12.42] (g/cm**3)

    """

    domain_dimensions = np.array(domain_dimensions)
    if bbox is None:
        bbox = np.array([[0.0, 1.0], [0.0, 1.0], [0.0, 1.0]], 'float64')
    domain_left_edge = np.array(bbox[:, 0], 'float64')
    domain_right_edge = np.array(bbox[:, 1], 'float64')
    grid_levels = np.zeros(nprocs, dtype='int32').reshape((nprocs,1))
    number_of_particles = data.pop("number_of_particles", 0)
    # First we fix our field names
    field_units, data = unitify_data(data)
    sfh = StreamDictFieldHandler()

    if number_of_particles > 0:
        particle_types = set_particle_types(data)
        pdata = {} # Used much further below.
        pdata["number_of_particles"] = number_of_particles
        for key in list(data.keys()):
            if len(data[key].shape) == 1 or key[0] == 'io':
                if not isinstance(key, tuple):
                    field = ("io", key)
                    mylog.debug("Reassigning '%s' to '%s'", key, field)
                else:
                    field = key
                sfh._additional_fields += (field,)
                pdata[field] = data.pop(key)
    else:
        particle_types = {}
    update_field_names(data)

    if nprocs > 1:
        temp = {}
        new_data = {}
        for key in data.keys():
            psize = get_psize(np.array(data[key].shape), nprocs)
            grid_left_edges, grid_right_edges, shapes, slices = \
                             decompose_array(data[key].shape, psize, bbox)
            grid_dimensions = np.array([shape for shape in shapes],
                                       dtype="int32")
            temp[key] = [data[key][slice] for slice in slices]
        for gid in range(nprocs):
            new_data[gid] = {}
            for key in temp.keys():
                new_data[gid].update({key:temp[key][gid]})
        sfh.update(new_data)
        del new_data, temp
    else:
        sfh.update({0:data})
        grid_left_edges = domain_left_edge
        grid_right_edges = domain_right_edge
        grid_dimensions = domain_dimensions.reshape(nprocs,3).astype("int32")

    if length_unit is None:
        length_unit = 'code_length'
    if mass_unit is None:
        mass_unit = 'code_mass'
    if time_unit is None:
        time_unit = 'code_time'
    if velocity_unit is None:
        velocity_unit = 'code_velocity'
    if magnetic_unit is None:
        magnetic_unit = 'code_magnetic'

    handler = StreamHandler(
        grid_left_edges,
        grid_right_edges,
        grid_dimensions,
        grid_levels,
        -np.ones(nprocs, dtype='int64'),
        np.zeros(nprocs, dtype='int64').reshape(nprocs,1), # particle count
        np.zeros(nprocs).reshape((nprocs,1)),
        sfh,
        field_units,
        (length_unit, mass_unit, time_unit, velocity_unit, magnetic_unit),
        particle_types=particle_types,
        periodicity=periodicity
    )

    handler.name = "UniformGridData"
    handler.domain_left_edge = domain_left_edge
    handler.domain_right_edge = domain_right_edge
    handler.refine_by = 2
    handler.dimensionality = 3
    handler.domain_dimensions = domain_dimensions
    handler.simulation_time = sim_time
    handler.cosmology_simulation = 0

    sds = StreamDataset(handler, geometry=geometry, unit_system=unit_system)

    check_fields = [("io", "particle_position_x"), ("io", "particle_position")]

    # Now figure out where the particles go
    if number_of_particles > 0:
        if all(f not in pdata for f in check_fields):
            pdata_ftype = {}
            for f in [k for k in sorted(pdata)]:
                if not hasattr(pdata[f], "shape"):
                    continue
                if f == 'number_of_particles':
                    continue
                mylog.debug("Reassigning '%s' to ('io','%s')", f, f)
                pdata_ftype["io",f] = pdata.pop(f)
            pdata_ftype.update(pdata)
            pdata = pdata_ftype
        # This will update the stream handler too
        assign_particle_data(sds, pdata)

    return sds


def load_amr_grids(grid_data, domain_dimensions,
                   bbox=None, sim_time=0.0, length_unit=None,
                   mass_unit=None, time_unit=None, velocity_unit=None,
                   magnetic_unit=None, periodicity=(True, True, True),
                   geometry="cartesian", refine_by=2, unit_system="cgs"):
    r"""Load a set of grids of data into yt as a
    :class:`~yt.frontends.stream.data_structures.StreamHandler`.
    This should allow a sequence of grids of varying resolution of data to be
    loaded directly into yt and analyzed as would any others.  This comes with
    several caveats:

    * Units will be incorrect unless the unit system is explicitly specified.
    * Some functions may behave oddly, and parallelism will be
      disappointing or non-existent in most cases.
    * Particles may be difficult to integrate.
    * No consistency checks are performed on the index

    Parameters
    ----------

    grid_data : list of dicts
        This is a list of dicts. Each dict must have entries "left_edge",
        "right_edge", "dimensions", "level", and then any remaining entries are
        assumed to be fields. Field entries must map to an NDArray. The grid_data
        may also include a particle count. If no particle count is supplied, the
        dataset is understood to contain no particles. The grid_data will be
        modified in place and can't be assumed to be static.
    domain_dimensions : array_like
        This is the domain dimensions of the grid
    length_unit : string or float
        Unit to use for lengths.  Defaults to unitless.  If set to be a string, the bbox
        dimensions are assumed to be in the corresponding units.  If set to a float, the
        value is a assumed to be the conversion from bbox dimensions to centimeters.
    mass_unit : string or float
        Unit to use for masses.  Defaults to unitless.
    time_unit : string or float
        Unit to use for times.  Defaults to unitless.
    velocity_unit : string or float
        Unit to use for velocities.  Defaults to unitless.
    magnetic_unit : string or float
        Unit to use for magnetic fields.  Defaults to unitless.
    bbox : array_like (xdim:zdim, LE:RE), optional
        Size of computational domain in units specified by length_unit.
        Defaults to a cubic unit-length domain.
    sim_time : float, optional
        The simulation time in seconds
    periodicity : tuple of booleans
        Determines whether the data will be treated as periodic along
        each axis
    geometry : string or tuple
        "cartesian", "cylindrical", "polar", "spherical", "geographic" or
        "spectral_cube".  Optionally, a tuple can be provided to specify the
        axis ordering -- for instance, to specify that the axis ordering should
        be z, x, y, this would be: ("cartesian", ("z", "x", "y")).  The same
        can be done for other coordinates, for instance: 
        ("spherical", ("theta", "phi", "r")).
    refine_by : integer
        Specifies the refinement ratio between levels.  Defaults to 2.

    Examples
    --------

    >>> grid_data = [
    ...     dict(left_edge = [0.0, 0.0, 0.0],
    ...          right_edge = [1.0, 1.0, 1.],
    ...          level = 0,
    ...          dimensions = [32, 32, 32],
    ...          number_of_particles = 0)
    ...     dict(left_edge = [0.25, 0.25, 0.25],
    ...          right_edge = [0.75, 0.75, 0.75],
    ...          level = 1,
    ...          dimensions = [32, 32, 32],
    ...          number_of_particles = 0)
    ... ]
    ...
    >>> for g in grid_data:
    ...     g["density"] = (np.random.random(g["dimensions"])*2**g["level"], "g/cm**3")
    ...
    >>> ds = load_amr_grids(grid_data, [32, 32, 32], length_unit=1.0)
    """

    domain_dimensions = np.array(domain_dimensions)
    ngrids = len(grid_data)
    if bbox is None:
        bbox = np.array([[0.0, 1.0], [0.0, 1.0], [0.0, 1.0]], 'float64')
    domain_left_edge = np.array(bbox[:, 0], 'float64')
    domain_right_edge = np.array(bbox[:, 1], 'float64')
    grid_levels = np.zeros((ngrids, 1), dtype='int32')
    grid_left_edges = np.zeros((ngrids, 3), dtype="float64")
    grid_right_edges = np.zeros((ngrids, 3), dtype="float64")
    grid_dimensions = np.zeros((ngrids, 3), dtype="int32")
    number_of_particles = np.zeros((ngrids,1), dtype='int64')
    parent_ids = np.zeros(ngrids, dtype="int64") - 1
    sfh = StreamDictFieldHandler()
    for i, g in enumerate(grid_data):
        grid_left_edges[i,:] = g.pop("left_edge")
        grid_right_edges[i,:] = g.pop("right_edge")
        grid_dimensions[i,:] = g.pop("dimensions")
        grid_levels[i,:] = g.pop("level")
        if "number_of_particles" in g:
            number_of_particles[i,:] = g.pop("number_of_particles")
        field_units, data = unitify_data(g)
        update_field_names(data)
        sfh[i] = data

    # We now reconstruct our parent ids, so that our particle assignment can
    # proceed.
    mask = np.empty(ngrids, dtype='int32')
    for gi in range(ngrids):
        get_box_grids_level(grid_left_edges[gi,:],
                            grid_right_edges[gi,:],
                            grid_levels[gi] + 1,
                            grid_left_edges, grid_right_edges,
                            grid_levels, mask)
        ids = np.where(mask.astype("bool"))
        for ci in ids:
            parent_ids[ci] = gi

    if length_unit is None:
        length_unit = 'code_length'
    if mass_unit is None:
        mass_unit = 'code_mass'
    if time_unit is None:
        time_unit = 'code_time'
    if velocity_unit is None:
        velocity_unit = 'code_velocity'
    if magnetic_unit is None:
        magnetic_unit = 'code_magnetic'

    particle_types = {}

    for grid in sfh.values():
        particle_types.update(set_particle_types(grid))

    handler = StreamHandler(
        grid_left_edges,
        grid_right_edges,
        grid_dimensions,
        grid_levels,
        parent_ids,
        number_of_particles,
        np.zeros(ngrids).reshape((ngrids,1)),
        sfh,
        field_units,
        (length_unit, mass_unit, time_unit, velocity_unit, magnetic_unit),
        particle_types=particle_types,
        periodicity=periodicity
    )

    handler.name = "AMRGridData"
    handler.domain_left_edge = domain_left_edge
    handler.domain_right_edge = domain_right_edge
    handler.refine_by = refine_by
    handler.dimensionality = 3
    handler.domain_dimensions = domain_dimensions
    handler.simulation_time = sim_time
    handler.cosmology_simulation = 0

    sds = StreamDataset(handler, geometry=geometry, unit_system=unit_system)
    return sds


def refine_amr(base_ds, refinement_criteria, fluid_operators, max_level,
               callback=None):
    r"""Given a base dataset, repeatedly apply refinement criteria and
    fluid operators until a maximum level is reached.

    Parameters
    ----------
    base_ds : Dataset
        This is any static output.  It can also be a stream static output, for
        instance as returned by load_uniform_data.
    refinement_critera : list of :class:`~yt.utilities.flagging_methods.FlaggingMethod`
        These criteria will be applied in sequence to identify cells that need
        to be refined.
    fluid_operators : list of :class:`~yt.utilities.initial_conditions.FluidOperator`
        These fluid operators will be applied in sequence to all resulting
        grids.
    max_level : int
        The maximum level to which the data will be refined
    callback : function, optional
        A function that will be called at the beginning of each refinement
        cycle, with the current dataset.

    Examples
    --------
    >>> domain_dims = (32, 32, 32)
    >>> data = np.zeros(domain_dims) + 0.25
    >>> fo = [ic.CoredSphere(0.05, 0.3, [0.7,0.4,0.75], {"Density": (0.25, 100.0)})]
    >>> rc = [fm.flagging_method_registry["overdensity"](8.0)]
    >>> ug = load_uniform_grid({'Density': data}, domain_dims, 1.0)
    >>> ds = refine_amr(ug, rc, fo, 5)
    """

    # If we have particle data, set it aside for now

    number_of_particles = np.sum([grid.NumberOfParticles
                                  for grid in base_ds.index.grids])

    if number_of_particles > 0:
        pdata = {}
        for field in base_ds.field_list:
            if not isinstance(field, tuple):
                field = ("unknown", field)
            fi = base_ds._get_field_info(*field)
            if fi.particle_type :
                pdata[field] = uconcatenate([grid[field]
                                               for grid in base_ds.index.grids])
        pdata["number_of_particles"] = number_of_particles

    last_gc = base_ds.index.num_grids
    cur_gc = -1
    ds = base_ds
    bbox = np.array([(ds.domain_left_edge[i], ds.domain_right_edge[i])
                     for i in range(3)])
    while ds.index.max_level < max_level and last_gc != cur_gc:
        mylog.info("Refining another level.  Current max level: %s",
                  ds.index.max_level)
        last_gc = ds.index.grids.size
        for m in fluid_operators: m.apply(ds)
        if callback is not None: callback(ds)
        grid_data = []
        for g in ds.index.grids:
            gd = dict( left_edge = g.LeftEdge,
                       right_edge = g.RightEdge,
                       level = g.Level,
                       dimensions = g.ActiveDimensions )
            for field in ds.field_list:
                if not isinstance(field, tuple):
                    field = ("unknown", field)
                fi = ds._get_field_info(*field)
                if not fi.particle_type :
                    gd[field] = g[field]
            grid_data.append(gd)
            if g.Level < ds.index.max_level: continue
            fg = FlaggingGrid(g, refinement_criteria)
            nsg = fg.find_subgrids()
            for sg in nsg:
                LE = sg.left_index * g.dds + ds.domain_left_edge
                dims = sg.dimensions * ds.refine_by
                grid = ds.smoothed_covering_grid(g.Level + 1, LE, dims)
                gd = dict(left_edge = LE, right_edge = grid.right_edge,
                          level = g.Level + 1, dimensions = dims)
                for field in ds.field_list:
                    if not isinstance(field, tuple):
                        field = ("unknown", field)
                    fi = ds._get_field_info(*field)
                    if not fi.particle_type :
                        gd[field] = grid[field]
                grid_data.append(gd)

        ds = load_amr_grids(grid_data, ds.domain_dimensions, bbox=bbox)

        if number_of_particles > 0:
            if ("io", "particle_position_x") not in pdata:
                pdata_ftype = {}
                for f in [k for k in sorted(pdata)]:
                    if not hasattr(pdata[f], "shape"): continue
                    mylog.debug("Reassigning '%s' to ('io','%s')", f, f)
                    pdata_ftype["io",f] = pdata.pop(f)
                pdata_ftype.update(pdata)
                pdata = pdata_ftype
            assign_particle_data(ds, pdata)
            # We need to reassign the field list here.
        cur_gc = ds.index.num_grids

    return ds

class StreamParticleIndex(ParticleIndex):

    
    def __init__(self, ds, dataset_type = None):
        self.stream_handler = ds.stream_handler
        super(StreamParticleIndex, self).__init__(ds, dataset_type)

    def _setup_data_io(self):
        if self.stream_handler.io is not None:
            self.io = self.stream_handler.io
        else:
            self.io = io_registry[self.dataset_type](self.ds)

class StreamParticleFile(ParticleFile):
    pass

class StreamParticlesDataset(StreamDataset):
    _index_class = StreamParticleIndex
    _file_class = StreamParticleFile
    _field_info_class = StreamFieldInfo
    _dataset_type = "stream_particles"
    file_count = 1
    filename_template = "stream_file"
    n_ref = 64
    over_refine_factor = 1

def load_particles(data, length_unit = None, bbox=None,
                   sim_time=0.0, mass_unit = None, time_unit = None,
                   velocity_unit=None, magnetic_unit=None,
                   periodicity=(True, True, True),
                   n_ref = 64, over_refine_factor = 1, geometry = "cartesian",
                   unit_system="cgs"):
    r"""Load a set of particles into yt as a
    :class:`~yt.frontends.stream.data_structures.StreamParticleHandler`.

    This should allow a collection of particle data to be loaded directly into
    yt and analyzed as would any others.  This comes with several caveats:

    * Units will be incorrect unless the data has already been converted to
      cgs.
    * Some functions may behave oddly, and parallelism will be
      disappointing or non-existent in most cases.

    This will initialize an Octree of data.  Note that fluid fields will not
    work yet, or possibly ever.
    
    Parameters
    ----------
    data : dict
        This is a dict of numpy arrays, where the keys are the field names.
        Particles positions must be named "particle_position_x",
        "particle_position_y", "particle_position_z".
    length_unit : float
        Conversion factor from simulation length units to centimeters
    mass_unit : float
        Conversion factor from simulation mass units to grams
    time_unit : float
        Conversion factor from simulation time units to seconds
    velocity_unit : float
        Conversion factor from simulation velocity units to cm/s
    magnetic_unit : float
        Conversion factor from simulation magnetic units to gauss
    bbox : array_like (xdim:zdim, LE:RE), optional
        Size of computational domain in units of the length_unit
    sim_time : float, optional
        The simulation time in seconds
    periodicity : tuple of booleans
        Determines whether the data will be treated as periodic along
        each axis
    n_ref : int
        The number of particles that result in refining an oct used for
        indexing the particles.

    Examples
    --------

    >>> pos = [np.random.random(128*128*128) for i in range(3)]
    >>> data = dict(particle_position_x = pos[0],
    ...             particle_position_y = pos[1],
    ...             particle_position_z = pos[2])
    >>> bbox = np.array([[0., 1.0], [0.0, 1.0], [0.0, 1.0]])
    >>> ds = load_particles(data, 3.08e24, bbox=bbox)

    """

    domain_dimensions = np.ones(3, "int32") * (1 << over_refine_factor)
    nprocs = 1
    if bbox is None:
        bbox = np.array([[0.0, 1.0], [0.0, 1.0], [0.0, 1.0]], 'float64')
    domain_left_edge = np.array(bbox[:, 0], 'float64')
    domain_right_edge = np.array(bbox[:, 1], 'float64')
    grid_levels = np.zeros(nprocs, dtype='int32').reshape((nprocs,1))

    field_units, data = unitify_data(data)
    sfh = StreamDictFieldHandler()
    
    pdata = {}
    for key in data.keys() :
        if not isinstance(key, tuple):
            field = ("io", key)
            mylog.debug("Reassigning '%s' to '%s'", key, field)
        else:
            field = key
        pdata[field] = data[key]
        sfh._additional_fields += (field,)
    data = pdata # Drop reference count
    update_field_names(data)
    particle_types = set_particle_types(data)

    sfh.update({'stream_file':data})
    grid_left_edges = domain_left_edge
    grid_right_edges = domain_right_edge
    grid_dimensions = domain_dimensions.reshape(nprocs,3).astype("int32")

    if length_unit is None:
        length_unit = 'code_length'
    if mass_unit is None:
        mass_unit = 'code_mass'
    if time_unit is None:
        time_unit = 'code_time'
    if velocity_unit is None:
        velocity_unit = 'code_velocity'
    if magnetic_unit is None:
        magnetic_unit = 'code_magnetic'

    # I'm not sure we need any of this.
    handler = StreamHandler(
        grid_left_edges,
        grid_right_edges,
        grid_dimensions,
        grid_levels,
        -np.ones(nprocs, dtype='int64'),
        np.zeros(nprocs, dtype='int64').reshape(nprocs,1), # Temporary
        np.zeros(nprocs).reshape((nprocs,1)),
        sfh,
        field_units,
        (length_unit, mass_unit, time_unit, velocity_unit, magnetic_unit),
        particle_types=particle_types,
        periodicity=periodicity
    )

    handler.name = "ParticleData"
    handler.domain_left_edge = domain_left_edge
    handler.domain_right_edge = domain_right_edge
    handler.refine_by = 2
    handler.dimensionality = 3
    handler.domain_dimensions = domain_dimensions
    handler.simulation_time = sim_time
    handler.cosmology_simulation = 0

    sds = StreamParticlesDataset(handler, geometry=geometry, unit_system=unit_system)
    sds.n_ref = n_ref
    sds.over_refine_factor = over_refine_factor

    return sds

_cis = np.fromiter(chain.from_iterable(product([0,1], [0,1], [0,1])),
                dtype=np.int64, count = 8*3)
_cis.shape = (8, 3)

def hexahedral_connectivity(xgrid, ygrid, zgrid):
    r"""Define the cell coordinates and cell neighbors of a hexahedral mesh
    for a semistructured grid. Used to specify the connectivity and
    coordinates parameters used in
    :function:`~yt.frontends.stream.data_structures.load_hexahedral_mesh`.

    Parameters
    ----------
    xgrid : array_like
       x-coordinates of boundaries of the hexahedral cells. Should be a
       one-dimensional array.
    ygrid : array_like
       y-coordinates of boundaries of the hexahedral cells. Should be a
       one-dimensional array.
    zgrid : array_like
       z-coordinates of boundaries of the hexahedral cells. Should be a
       one-dimensional array.

    Returns
    -------
    coords : array_like
        The list of (x,y,z) coordinates of the vertices of the mesh.
        Is of size (M,3) where M is the number of vertices.
    connectivity : array_like
        For each hexahedron h in the mesh, gives the index of each of h's
        neighbors. Is of size (N,8), where N is the number of hexahedra.

    Examples
    --------

    >>> xgrid = np.array([-1,-0.25,0,0.25,1])
    >>> coords, conn = hexahedral_connectivity(xgrid,xgrid,xgrid)
    >>> coords
    array([[-1.  , -1.  , -1.  ],
           [-1.  , -1.  , -0.25],
           [-1.  , -1.  ,  0.  ],
           ..., 
           [ 1.  ,  1.  ,  0.  ],
           [ 1.  ,  1.  ,  0.25],
           [ 1.  ,  1.  ,  1.  ]])

    >>> conn
    array([[  0,   1,   5,   6,  25,  26,  30,  31],
           [  1,   2,   6,   7,  26,  27,  31,  32],
           [  2,   3,   7,   8,  27,  28,  32,  33],
           ...,
           [ 91,  92,  96,  97, 116, 117, 121, 122],
           [ 92,  93,  97,  98, 117, 118, 122, 123],
           [ 93,  94,  98,  99, 118, 119, 123, 124]])
    """
    nx = len(xgrid)
    ny = len(ygrid)
    nz = len(zgrid)
    coords = np.zeros((nx, ny, nz, 3), dtype="float64", order="C")
    coords[:,:,:,0] = xgrid[:,None,None]
    coords[:,:,:,1] = ygrid[None,:,None]
    coords[:,:,:,2] = zgrid[None,None,:]
    coords.shape = (nx * ny * nz, 3)
    cycle = np.rollaxis(np.indices((nx-1,ny-1,nz-1)), 0, 4)
    cycle.shape = ((nx-1)*(ny-1)*(nz-1), 3)
    off = _cis + cycle[:, np.newaxis]
    connectivity = ((off[:,:,0] * ny) + off[:,:,1]) * nz + off[:,:,2]
    return coords, connectivity

class StreamHexahedralMesh(SemiStructuredMesh):
    _connectivity_length = 8
    _index_offset = 0

class StreamHexahedralHierarchy(UnstructuredIndex):

    def __init__(self, ds, dataset_type = None):
        self.stream_handler = ds.stream_handler
        super(StreamHexahedralHierarchy, self).__init__(ds, dataset_type)

    def _initialize_mesh(self):
        coords = self.stream_handler.fields.pop('coordinates')
        connec = self.stream_handler.fields.pop('connectivity')
        self.meshes = [StreamHexahedralMesh(0,
          self.index_filename, connec, coords, self)]

    def _setup_data_io(self):
        if self.stream_handler.io is not None:
            self.io = self.stream_handler.io
        else:
            self.io = io_registry[self.dataset_type](self.ds)

    def _detect_output_fields(self):
        self.field_list = list(set(self.stream_handler.get_fields()))

class StreamHexahedralDataset(StreamDataset):
    _index_class = StreamHexahedralHierarchy
    _field_info_class = StreamFieldInfo
    _dataset_type = "stream_hexahedral"

def load_hexahedral_mesh(data, connectivity, coordinates,
                         length_unit = None, bbox=None, sim_time=0.0,
                         mass_unit = None, time_unit = None,
                         velocity_unit = None, magnetic_unit = None,
                         periodicity=(True, True, True),
                         geometry = "cartesian", unit_system="cgs"):
    r"""Load a hexahedral mesh of data into yt as a
    :class:`~yt.frontends.stream.data_structures.StreamHandler`.

    This should allow a semistructured grid of data to be loaded directly into
    yt and analyzed as would any others.  This comes with several caveats:

    * Units will be incorrect unless the data has already been converted to
      cgs.
    * Some functions may behave oddly, and parallelism will be
      disappointing or non-existent in most cases.
    * Particles may be difficult to integrate.

    Particle fields are detected as one-dimensional fields. The number of particles
    is set by the "number_of_particles" key in data.
    
    Parameters
    ----------
    data : dict
        This is a dict of numpy arrays, where the keys are the field names.
        There must only be one. Note that the data in the numpy arrays should
        define the cell-averaged value for of the quantity in in the hexahedral
        cell.
    connectivity : array_like
        This should be of size (N,8) where N is the number of zones.
    coordinates : array_like
        This should be of size (M,3) where M is the number of vertices
        indicated in the connectivity matrix.
    bbox : array_like (xdim:zdim, LE:RE), optional
        Size of computational domain in units of the length unit.
    sim_time : float, optional
        The simulation time in seconds
    mass_unit : string
        Unit to use for masses.  Defaults to unitless.
    time_unit : string
        Unit to use for times.  Defaults to unitless.
    velocity_unit : string
        Unit to use for velocities.  Defaults to unitless.
    magnetic_unit : string
        Unit to use for magnetic fields. Defaults to unitless.
    periodicity : tuple of booleans
        Determines whether the data will be treated as periodic along
        each axis
    geometry : string or tuple
        "cartesian", "cylindrical", "polar", "spherical", "geographic" or
        "spectral_cube".  Optionally, a tuple can be provided to specify the
        axis ordering -- for instance, to specify that the axis ordering should
        be z, x, y, this would be: ("cartesian", ("z", "x", "y")).  The same
        can be done for other coordinates, for instance: 
        ("spherical", ("theta", "phi", "r")).

    """

    domain_dimensions = np.ones(3, "int32") * 2
    nprocs = 1
    if bbox is None:
        bbox = np.array([[0.0, 1.0], [0.0, 1.0], [0.0, 1.0]], 'float64')
    domain_left_edge = np.array(bbox[:, 0], 'float64')
    domain_right_edge = np.array(bbox[:, 1], 'float64')
    grid_levels = np.zeros(nprocs, dtype='int32').reshape((nprocs,1))

    field_units, data = unitify_data(data)
    sfh = StreamDictFieldHandler()
    
    particle_types = set_particle_types(data)
    
    sfh.update({'connectivity': connectivity,
                'coordinates': coordinates,
                0: data})
    # Simple check for axis length correctness
    if len(data) > 0:
        fn = list(sorted(data))[0]
        array_values = data[fn]
        if array_values.size != connectivity.shape[0]:
            mylog.error("Dimensions of array must be one fewer than the" +
                        " coordinate set.")
            raise RuntimeError
    grid_left_edges = domain_left_edge
    grid_right_edges = domain_right_edge
    grid_dimensions = domain_dimensions.reshape(nprocs,3).astype("int32")

    if length_unit is None:
        length_unit = 'code_length'
    if mass_unit is None:
        mass_unit = 'code_mass'
    if time_unit is None:
        time_unit = 'code_time'
    if velocity_unit is None:
        velocity_unit = 'code_velocity'
    if magnetic_unit is None:
        magnetic_unit = 'code_magnetic'

    # I'm not sure we need any of this.
    handler = StreamHandler(
        grid_left_edges,
        grid_right_edges,
        grid_dimensions,
        grid_levels,
        -np.ones(nprocs, dtype='int64'),
        np.zeros(nprocs, dtype='int64').reshape(nprocs,1), # Temporary
        np.zeros(nprocs).reshape((nprocs,1)),
        sfh,
        field_units,
        (length_unit, mass_unit, time_unit, velocity_unit, magnetic_unit),
        particle_types=particle_types,
        periodicity=periodicity
    )

    handler.name = "HexahedralMeshData"
    handler.domain_left_edge = domain_left_edge
    handler.domain_right_edge = domain_right_edge
    handler.refine_by = 2
    handler.dimensionality = 3
    handler.domain_dimensions = domain_dimensions
    handler.simulation_time = sim_time
    handler.cosmology_simulation = 0

    sds = StreamHexahedralDataset(handler, geometry=geometry, unit_system=unit_system)

    return sds

class StreamOctreeSubset(OctreeSubset):
    domain_id = 1
    _domain_offset = 1

    def __init__(self, base_region, ds, oct_handler, over_refine_factor = 1):
        self._num_zones = 1 << (over_refine_factor)
        self.field_data = YTFieldData()
        self.field_parameters = {}
        self.ds = ds
        self.oct_handler = oct_handler
        self._last_mask = None
        self._last_selector_id = None
        self._current_particle_type = 'io'
        self._current_fluid_type = self.ds.default_fluid_type
        self.base_region = base_region
        self.base_selector = base_region.selector

    def fill(self, content, dest, selector, offset):
        # Here we get a copy of the file, which we skip through and read the
        # bits we want.
        oct_handler = self.oct_handler
        cell_count = selector.count_oct_cells(self.oct_handler, self.domain_id)
        levels, cell_inds, file_inds = self.oct_handler.file_index_octs(
            selector, self.domain_id, cell_count)
        levels[:] = 0
        dest.update((field, np.empty(cell_count, dtype="float64"))
                    for field in content)
        # Make references ...
        count = oct_handler.fill_level(0, levels, cell_inds, file_inds, 
                                       dest, content, offset)
        return count

class StreamOctreeHandler(OctreeIndex):

    def __init__(self, ds, dataset_type = None):
        self.stream_handler = ds.stream_handler
        self.dataset_type = dataset_type
        super(StreamOctreeHandler, self).__init__(ds, dataset_type)

    def _setup_data_io(self):
        if self.stream_handler.io is not None:
            self.io = self.stream_handler.io
        else:
            self.io = io_registry[self.dataset_type](self.ds)

    def _initialize_oct_handler(self):
        header = dict(dims = [1, 1, 1],
                      left_edge = self.ds.domain_left_edge,
                      right_edge = self.ds.domain_right_edge,
                      octree = self.ds.octree_mask,
                      over_refine = self.ds.over_refine_factor,
                      partial_coverage = self.ds.partial_coverage)
        self.oct_handler = OctreeContainer.load_octree(header)

    def _identify_base_chunk(self, dobj):
        if getattr(dobj, "_chunk_info", None) is None:
            base_region = getattr(dobj, "base_region", dobj)
            subset = [StreamOctreeSubset(base_region, self.dataset,
                                         self.oct_handler,
                                         self.ds.over_refine_factor)]
            dobj._chunk_info = subset
        dobj._current_chunk = list(self._chunk_all(dobj))[0]

    def _chunk_all(self, dobj):
        oobjs = getattr(dobj._current_chunk, "objs", dobj._chunk_info)
        yield YTDataChunk(dobj, "all", oobjs, None)

    def _chunk_spatial(self, dobj, ngz, sort = None, preload_fields = None):
        sobjs = getattr(dobj._current_chunk, "objs", dobj._chunk_info)
        # We actually do not really use the data files except as input to the
        # ParticleOctreeSubset.
        # This is where we will perform cutting of the Octree and
        # load-balancing.  That may require a specialized selector object to
        # cut based on some space-filling curve index.
        for i,og in enumerate(sobjs):
            if ngz > 0:
                g = og.retrieve_ghost_zones(ngz, [], smoothed=True)
            else:
                g = og
            yield YTDataChunk(dobj, "spatial", [g])

    def _chunk_io(self, dobj, cache = True, local_only = False):
        oobjs = getattr(dobj._current_chunk, "objs", dobj._chunk_info)
        for subset in oobjs:
            yield YTDataChunk(dobj, "io", [subset], None, cache = cache)

    def _setup_classes(self):
        dd = self._get_data_reader_dict()
        super(StreamOctreeHandler, self)._setup_classes(dd)

    def _detect_output_fields(self):
        # NOTE: Because particle unions add to the actual field list, without
        # having the keys in the field list itself, we need to double check
        # here.
        fl = set(self.stream_handler.get_fields())
        fl.update(set(getattr(self, "field_list", [])))
        self.field_list = list(fl)

class StreamOctreeDataset(StreamDataset):
    _index_class = StreamOctreeHandler
    _field_info_class = StreamFieldInfo
    _dataset_type = "stream_octree"

def load_octree(octree_mask, data,
                bbox=None, sim_time=0.0, length_unit=None,
                mass_unit=None, time_unit=None,
                velocity_unit=None, magnetic_unit=None,
                periodicity=(True, True, True),
                over_refine_factor = 1, partial_coverage = 1,
                unit_system="cgs"):
    r"""Load an octree mask into yt.

    Octrees can be saved out by calling save_octree on an OctreeContainer.
    This enables them to be loaded back in.

    This will initialize an Octree of data.  Note that fluid fields will not
    work yet, or possibly ever.
    
    Parameters
    ----------
    octree_mask : np.ndarray[uint8_t]
        This is a depth-first refinement mask for an Octree.  It should be of
        size n_octs * 8, where each item is 1 for an oct-cell being refined and
        0 for it not being refined.  Note that for over_refine_factors != 1,
        the children count will still be 8, so this is always 8.
    data : dict
        A dictionary of 1D arrays.  Note that these must of the size of the
        number of "False" values in the ``octree_mask``.
    bbox : array_like (xdim:zdim, LE:RE), optional
        Size of computational domain in units of length
    sim_time : float, optional
        The simulation time in seconds
    length_unit : string
        Unit to use for lengths.  Defaults to unitless.
    mass_unit : string
        Unit to use for masses.  Defaults to unitless.
    time_unit : string
        Unit to use for times.  Defaults to unitless.
    velocity_unit : string
        Unit to use for velocities.  Defaults to unitless.
    magnetic_unit : string
        Unit to use for magnetic fields. Defaults to unitless.
    periodicity : tuple of booleans
        Determines whether the data will be treated as periodic along
        each axis
    partial_coverage : boolean
        Whether or not an oct can be refined cell-by-cell, or whether all 8 get
        refined.

    """

    if not isinstance(octree_mask, np.ndarray) or octree_mask.dtype != np.uint8:
        raise TypeError("octree_mask should be a Numpy array with type uint8")

    nz = (1 << (over_refine_factor))
    domain_dimensions = np.array([nz, nz, nz])
    nprocs = 1
    if bbox is None:
        bbox = np.array([[0.0, 1.0], [0.0, 1.0], [0.0, 1.0]], 'float64')
    domain_left_edge = np.array(bbox[:, 0], 'float64')
    domain_right_edge = np.array(bbox[:, 1], 'float64')
    grid_levels = np.zeros(nprocs, dtype='int32').reshape((nprocs,1))
    update_field_names(data)

    field_units, data = unitify_data(data)
    sfh = StreamDictFieldHandler()

    particle_types = set_particle_types(data)

    sfh.update({0:data})
    grid_left_edges = domain_left_edge
    grid_right_edges = domain_right_edge
    grid_dimensions = domain_dimensions.reshape(nprocs,3).astype("int32")

    if length_unit is None:
        length_unit = 'code_length'
    if mass_unit is None:
        mass_unit = 'code_mass'
    if time_unit is None:
        time_unit = 'code_time'
    if velocity_unit is None:
        velocity_unit = 'code_velocity'
    if magnetic_unit is None:
        magnetic_unit = 'code_magnetic'

    # I'm not sure we need any of this.
    handler = StreamHandler(
        grid_left_edges,
        grid_right_edges,
        grid_dimensions,
        grid_levels,
        -np.ones(nprocs, dtype='int64'),
        np.zeros(nprocs, dtype='int64').reshape(nprocs,1), # Temporary
        np.zeros(nprocs).reshape((nprocs,1)),
        sfh,
        field_units,
        (length_unit, mass_unit, time_unit, velocity_unit, magnetic_unit),
        particle_types=particle_types,
        periodicity=periodicity
    )

    handler.name = "OctreeData"
    handler.domain_left_edge = domain_left_edge
    handler.domain_right_edge = domain_right_edge
    handler.refine_by = 2
    handler.dimensionality = 3
    handler.domain_dimensions = domain_dimensions
    handler.simulation_time = sim_time
    handler.cosmology_simulation = 0

    sds = StreamOctreeDataset(handler, unit_system=unit_system)
    sds.octree_mask = octree_mask
    sds.partial_coverage = partial_coverage
    sds.over_refine_factor = over_refine_factor

    return sds

class StreamUnstructuredMesh(UnstructuredMesh):
    _index_offset = 0

    def __init__(self, *args, **kwargs):
        super(StreamUnstructuredMesh, self).__init__(*args, **kwargs)
        self._connectivity_length = self.connectivity_indices.shape[1]


class StreamUnstructuredIndex(UnstructuredIndex):

    def __init__(self, ds, dataset_type = None):
        self.stream_handler = ds.stream_handler
        super(StreamUnstructuredIndex, self).__init__(ds, dataset_type)

    def _initialize_mesh(self):
        coords = ensure_list(self.stream_handler.fields.pop("coordinates"))
        connec = ensure_list(self.stream_handler.fields.pop("connectivity"))
        self.meshes = [StreamUnstructuredMesh(
          i, self.index_filename, c1, c2, self)
          for i, (c1, c2) in enumerate(zip(connec, coords))]

    def _setup_data_io(self):
        if self.stream_handler.io is not None:
            self.io = self.stream_handler.io
        else:
            self.io = io_registry[self.dataset_type](self.ds)

    def _detect_output_fields(self):
        self.field_list = list(set(self.stream_handler.get_fields()))

class StreamUnstructuredMeshDataset(StreamDataset):
    _index_class = StreamUnstructuredIndex
    _field_info_class = StreamFieldInfo
    _dataset_type = "stream_unstructured"

<<<<<<< HEAD
def load_unstructured_mesh(data, connectivity, coordinates,
                         length_unit = None, bbox=None, sim_time=0.0,
                         mass_unit = None, time_unit = None,
                         velocity_unit = None, magnetic_unit = None,
                         periodicity=(False, False, False),
                         geometry = "cartesian", unit_system="cgs"):
=======

def load_unstructured_mesh(connectivity, coordinates, node_data=None,
                           elem_data=None, length_unit=None, bbox=None,
                           sim_time=0.0, mass_unit=None, time_unit=None,
                           velocity_unit=None, magnetic_unit=None,
                           periodicity=(False, False, False),
                           geometry = "cartesian"):
>>>>>>> 2fa939ee
    r"""Load an unstructured mesh of data into yt as a
    :class:`~yt.frontends.stream.data_structures.StreamHandler`.

    This should allow an unstructured mesh data to be loaded directly into
    yt and analyzed as would any others.  Not all functionality for
    visualization will be present, and some analysis functions may not yet have
    been implemented.

    Particle fields are detected as one-dimensional fields. The number of particles
    is set by the "number_of_particles" key in data.

    Parameters
    ----------
    connectivity : list of array_like or array_like
        This is the connectivity array for the meshes; this should either be a
        list where each element in the list is a numpy array or a single numpy
        array.  Each array in the list can have different connectivity length
        and should be of shape (N,M) where N is the number of elements and M is
        the connectivity length.
    coordinates : array_like
        This should be of size (L,3) where L is the number of vertices
        indicated in the connectivity matrix.
    node_data : dict or list of dicts
        This is a list of dicts of numpy arrays, where each element in the list
        is a different mesh, and where the keys of dicts are the field names.
        If a dict is supplied, this will be assumed to be the only mesh. These
        data fields are assumed to be node-centered, i.e. there must be one
        value for every node in the mesh.
    elem_data : dict or list of dicts
        This is a list of dicts of numpy arrays, where each element in the list
        is a different mesh, and where the keys of dicts are the field names.
        If a dict is supplied, this will be assumed to be the only mesh. These
        data fields are assumed to be element-centered, i.e. there must be only
        one value for every element in the mesh.
    bbox : array_like (xdim:zdim, LE:RE), optional
        Size of computational domain in units of the length unit.
    sim_time : float, optional
        The simulation time in seconds
    mass_unit : string
        Unit to use for masses.  Defaults to unitless.
    time_unit : string
        Unit to use for times.  Defaults to unitless.
    velocity_unit : string
        Unit to use for velocities.  Defaults to unitless.
    magnetic_unit : string
        Unit to use for magnetic fields. Defaults to unitless.
    periodicity : tuple of booleans
        Determines whether the data will be treated as periodic along
        each axis
    geometry : string or tuple
        "cartesian", "cylindrical", "polar", "spherical", "geographic" or
        "spectral_cube".  Optionally, a tuple can be provided to specify the
        axis ordering -- for instance, to specify that the axis ordering should
        be z, x, y, this would be: ("cartesian", ("z", "x", "y")).  The same
        can be done for other coordinates, for instance: 
        ("spherical", ("theta", "phi", "r")).

    """

    domain_dimensions = np.ones(3, "int32") * 2
    nprocs = 1

    if elem_data is None and node_data is None:
        raise RuntimeError("No data supplied in load_unstructured_mesh.")

    if isinstance(connectivity, list):
        num_meshes = len(connectivity)
    else:
        num_meshes = 1
    connectivity = ensure_list(connectivity)

    if elem_data is None:
        elem_data = [{} for i in range(num_meshes)]
    elem_data = ensure_list(elem_data)

    if node_data is None:
        node_data = [{} for i in range(num_meshes)]
    node_data = ensure_list(node_data)

    data = [{} for i in range(num_meshes)]
    for elem_dict, data_dict in zip(elem_data, data):
        for field, values in elem_dict.items():
            data_dict[field] = values
    for node_dict, data_dict in zip(node_data, data):
        for field, values in node_dict.items():
            data_dict[field] = values
    data = ensure_list(data)

    if bbox is None:
        bbox = np.array([[coordinates[:,i].min() - 0.1 * abs(coordinates[:,i].min()),
                          coordinates[:,i].max() + 0.1 * abs(coordinates[:,i].max())]
                          for i in range(3)], "float64")
    domain_left_edge = np.array(bbox[:, 0], 'float64')
    domain_right_edge = np.array(bbox[:, 1], 'float64')
    grid_levels = np.zeros(nprocs, dtype='int32').reshape((nprocs,1))

    field_units = {}
    particle_types = {}
    sfh = StreamDictFieldHandler()

    sfh.update({'connectivity': connectivity,
                'coordinates': coordinates})
    for i, d in enumerate(data):
        _f_unit, _data = unitify_data(d)
        field_units.update(_f_unit)
        sfh[i] = _data
        particle_types.update(set_particle_types(d))
    # Simple check for axis length correctness
    if 0 and len(data) > 0:
        fn = list(sorted(data))[0]
        array_values = data[fn]
        if array_values.size != connectivity.shape[0]:
            mylog.error("Dimensions of array must be one fewer than the" +
                        " coordinate set.")
            raise RuntimeError
    grid_left_edges = domain_left_edge
    grid_right_edges = domain_right_edge
    grid_dimensions = domain_dimensions.reshape(nprocs,3).astype("int32")

    if length_unit is None:
        length_unit = 'code_length'
    if mass_unit is None:
        mass_unit = 'code_mass'
    if time_unit is None:
        time_unit = 'code_time'
    if velocity_unit is None:
        velocity_unit = 'code_velocity'
    if magnetic_unit is None:
        magnetic_unit = 'code_magnetic'

    # I'm not sure we need any of this.
    handler = StreamHandler(
        grid_left_edges,
        grid_right_edges,
        grid_dimensions,
        grid_levels,
        -np.ones(nprocs, dtype='int64'),
        np.zeros(nprocs, dtype='int64').reshape(nprocs,1), # Temporary
        np.zeros(nprocs).reshape((nprocs,1)),
        sfh,
        field_units,
        (length_unit, mass_unit, time_unit, velocity_unit, magnetic_unit),
        particle_types=particle_types,
        periodicity=periodicity
    )

    handler.name = "UnstructuredMeshData"
    handler.domain_left_edge = domain_left_edge
    handler.domain_right_edge = domain_right_edge
    handler.refine_by = 2
    handler.dimensionality = 3
    handler.domain_dimensions = domain_dimensions
    handler.simulation_time = sim_time
    handler.cosmology_simulation = 0

    sds = StreamUnstructuredMeshDataset(handler, geometry=geometry,
                                        unit_system=unit_system)

    fluid_types = ()
    for i in range(1, num_meshes + 1):
        fluid_types += ('connect%d' % i,)
    sds.fluid_types = fluid_types

    sds._node_fields = node_data[0].keys()
    sds._elem_fields = elem_data[0].keys()

    return sds<|MERGE_RESOLUTION|>--- conflicted
+++ resolved
@@ -1606,22 +1606,12 @@
     _field_info_class = StreamFieldInfo
     _dataset_type = "stream_unstructured"
 
-<<<<<<< HEAD
-def load_unstructured_mesh(data, connectivity, coordinates,
-                         length_unit = None, bbox=None, sim_time=0.0,
-                         mass_unit = None, time_unit = None,
-                         velocity_unit = None, magnetic_unit = None,
-                         periodicity=(False, False, False),
-                         geometry = "cartesian", unit_system="cgs"):
-=======
-
 def load_unstructured_mesh(connectivity, coordinates, node_data=None,
                            elem_data=None, length_unit=None, bbox=None,
                            sim_time=0.0, mass_unit=None, time_unit=None,
                            velocity_unit=None, magnetic_unit=None,
                            periodicity=(False, False, False),
-                           geometry = "cartesian"):
->>>>>>> 2fa939ee
+                           geometry = "cartesian", unit_system="cgs"):
     r"""Load an unstructured mesh of data into yt as a
     :class:`~yt.frontends.stream.data_structures.StreamHandler`.
 
