--- conflicted
+++ resolved
@@ -176,11 +176,6 @@
     #ghost cells have zero density?
     tr[na.isnan(tr)] = 0.0
     #dd[di] = -1.0
-<<<<<<< HEAD
-=======
-    tr = dg/dd
-    #tr[np.isnan(tr)] = 0.0
->>>>>>> 6c4c21c3
     #if data.id==460:
     #tr[di] = -1.0 #replace the zero-density points with zero temp
     #print tr.min()
@@ -256,17 +251,10 @@
     idx = data["particle_type"]<5
     #make a dumb assumption that the mass is evenly spread out in the grid
     #must return an array the shape of the grid cells
-<<<<<<< HEAD
     if na.sum(idx)>0:
-        tr /= na.prod(data['CellVolumeCode']*data.pf['mpchcm']**3.0) #divide by the volume
-        tr *= na.sum(data['particle_mass'][idx])*data.pf['Msun'] #Multiply by total contaiend mass
+        tr /= np.prod(data['CellVolumeCode']*data.pf['mpchcm']**3.0) #divide by the volume
+        tr *= np.sum(data['particle_mass'][idx])*data.pf['Msun'] #Multiply by total contaiend mass
         print tr.shape
-=======
-    tr  = data["Ones"] #create a grid in the right size
-    if np.sum(idx)>0:
-        tr /= np.prod(tr.shape) #divide by the volume
-        tr *= np.sum(data['particle_mass'][idx]) #Multiply by total contaiend mass
->>>>>>> 6c4c21c3
         return tr
     else:
         return tr*1e-9
