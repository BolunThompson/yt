"""
API for Gadget frontend




"""

#-----------------------------------------------------------------------------
# Copyright (c) 2014-2015, yt Development Team.
#
# Distributed under the terms of the Modified BSD License.
#
# The full license is in the file COPYING.txt, distributed with this software.
#-----------------------------------------------------------------------------

from .data_structures import \
    GadgetDataset, \
    GadgetHDF5Dataset, \
    GadgetFieldInfo

from .io import \
    IOHandlerGadgetBinary, \
    IOHandlerGadgetHDF5

<<<<<<< HEAD
from . import tests
=======
from .simulation_handling import \
    GadgetSimulation
>>>>>>> fa7f7913
<|MERGE_RESOLUTION|>--- conflicted
+++ resolved
@@ -23,9 +23,7 @@
     IOHandlerGadgetBinary, \
     IOHandlerGadgetHDF5
 
-<<<<<<< HEAD
-from . import tests
-=======
 from .simulation_handling import \
     GadgetSimulation
->>>>>>> fa7f7913
+
+from . import tests