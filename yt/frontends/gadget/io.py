--- conflicted
+++ resolved
@@ -347,13 +347,8 @@
         arr = np.fromfile(f, dtype=dt, count=count)
         if name in self._vector_fields:
             factor = self._vector_fields[name]
-<<<<<<< HEAD
-            arr = arr.reshape((count//factor, factor), order="C")
-        return arr.astype(self._float_type)
-=======
             arr = arr.reshape((count // factor, factor), order="C")
         return arr
->>>>>>> 2a9aa107
 
     def _yield_coordinates(self, data_file, needed_ptype=None):
         self._float_type = data_file.ds._validate_header(data_file.filename)[1]
