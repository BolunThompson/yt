import glob
import importlib
import os
import sys
import time
import types

_frontends = [
    "adaptahop",
    "ahf",
    "amrvac",
    "art",
    "arepo",
    "artio",
    "athena",
    "athena_pp",
    "boxlib",
<<<<<<< HEAD
    "chimera",
=======
    "cf_radial",
>>>>>>> 251b4170
    "chombo",
    "eagle",
    "enzo_e",
    "enzo",
    "exodus_ii",
    "fits",
    "flash",
    "gadget",
    "gadget_fof",
    "gamer",
    "gdf",
    "gizmo",
    "halo_catalog",
    "http_stream",
    "moab",
    "nc4_cm1",
    "open_pmd",
    "owls",
    "owls_subfind",
    "ramses",
    "rockstar",
    "sdf",
    "stream",
    "swift",
    "tipsy",
    "ytdata",
]


class _frontend_container:
    def __init__(self):
        for frontend in _frontends:
            _mod = f"yt.frontends.{frontend}.api"
            setattr(self, frontend, importlib.import_module(_mod))
        setattr(self, "api", importlib.import_module("yt.frontends.api"))
        setattr(self, "__name__", "yt.frontends.api")<|MERGE_RESOLUTION|>--- conflicted
+++ resolved
@@ -15,11 +15,8 @@
     "athena",
     "athena_pp",
     "boxlib",
-<<<<<<< HEAD
+    "cf_radial",
     "chimera",
-=======
-    "cf_radial",
->>>>>>> 251b4170
     "chombo",
     "eagle",
     "enzo_e",
