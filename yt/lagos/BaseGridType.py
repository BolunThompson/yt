--- conflicted
+++ resolved
@@ -44,9 +44,6 @@
         if filename: self.set_filename(filename)
         self.overlap_masks = [None, None, None]
         self._overlap_grids = [None, None, None]
-<<<<<<< HEAD
-        self.pf = self.hierarchy.parameter_file # weakref already
-=======
         self._file_access_pooling = False
         self.pf = self.hierarchy.parameter_file # weakref already
 
@@ -67,7 +64,6 @@
                 self[field] = self.pf.field_info[field](self)
         else: # Can't find the field, try as it might
             raise exceptions.KeyError, field
->>>>>>> f4570000
     
     def get_data(self, field):
         """
@@ -95,27 +91,6 @@
                 self._generate_field(field)
         return self.data[field]
 
-<<<<<<< HEAD
-    def _generate_field(self, field):
-        if fieldInfo.has_key(field):
-            # First we check the validator
-            try:
-                fieldInfo[field].check_available(self)
-            except NeedsGridType, ngt_exception:
-                # This is only going to be raised if n_gz > 0
-                n_gz = ngt_exception.ghost_zones
-                f_gz = ngt_exception.fields
-                gz_grid = self.retrieve_ghost_zones(n_gz, f_gz)
-                temp_array = fieldInfo[field](gz_grid)
-                sl = [slice(n_gz,-n_gz)] * 3
-                self[field] = temp_array[sl]
-            else:
-                self[field] = fieldInfo[field](self)
-        else: # Can't find the field, try as it might
-            raise exceptions.KeyError, field
-
-=======
->>>>>>> f4570000
     def _setup_dx(self):
         # So first we figure out what the index is.  We don't assume
         # that dx=dy=dz , at least here.  We probably do elsewhere.
@@ -126,10 +101,7 @@
         self.data['dx'] = self.dx
         self.data['dy'] = self.dy
         self.data['dz'] = self.dz
-<<<<<<< HEAD
-=======
         self.data['dds'] = na.array([self.dx, self.dy, self.dz])
->>>>>>> f4570000
         self._corners = self.hierarchy.gridCorners[:,:,id]
 
     def _generate_overlap_masks(self, axis, LE, RE):
@@ -192,21 +164,6 @@
         # Now we give it pointers to all of its attributes
         # Note that to keep in line with Enzo, we have broken PEP-8
         h = self.hierarchy # cache it
-<<<<<<< HEAD
-        self.Dimensions = h.gridDimensions[self.id-1]
-        self.StartIndices = h.gridStartIndices[self.id-1]
-        self.EndIndices = h.gridEndIndices[self.id-1]
-        self.LeftEdge = h.gridLeftEdge[self.id-1]
-        self.RightEdge = h.gridRightEdge[self.id-1]
-        self.Level = h.gridLevels[self.id-1,0]
-        self.Time = h.gridTimes[self.id-1,0]
-        self.NumberOfParticles = h.gridNumberOfParticles[self.id-1,0]
-        self.ActiveDimensions = (self.EndIndices - self.StartIndices + 1)
-        self.Children = h.gridTree[self.id-1]
-        pID = h.gridReverseTree[self.id-1]
-        if pID != None and pID != -1:
-            self.Parent = weakref.proxy(h.grids[pID - 1])
-=======
         my_ind = self.id - self._id_offset
         self.Dimensions = h.gridDimensions[my_ind]
         self.StartIndices = h.gridStartIndices[my_ind]
@@ -221,7 +178,6 @@
         pID = h.gridReverseTree[my_ind]
         if pID != None and pID != -1:
             self.Parent = weakref.proxy(h.grids[pID - self._id_offset])
->>>>>>> f4570000
         else:
             self.Parent = None
 
@@ -442,23 +398,6 @@
         space-filling tiling of grids, possibly due to the finite accuracy in a
         standard Enzo hierarchy file.
         """
-<<<<<<< HEAD
-        le = self.LeftEdge
-        self.dx = self.Parent.dx/2.0
-        self.dy = self.Parent.dy/2.0
-        self.dz = self.Parent.dz/2.0
-        ParentLeftIndex = na.rint((self.LeftEdge-self.Parent.LeftEdge)/self.Parent.dx)
-        self.start_index = 2*(ParentLeftIndex + self.Parent.get_global_startindex()).astype('int64')
-        self.LeftEdge = self.Parent.LeftEdge + self.Parent.dx * ParentLeftIndex
-        self.RightEdge = self.LeftEdge + \
-                         self.ActiveDimensions*na.array([self.dx,self.dy,self.dz])
-        self.hierarchy.gridDxs[self.id-1,0] = self.dx
-        self.hierarchy.gridDys[self.id-1,0] = self.dy
-        self.hierarchy.gridDzs[self.id-1,0] = self.dz
-        self.hierarchy.gridLeftEdge[self.id-1,:] = self.LeftEdge
-        self.hierarchy.gridRightEdge[self.id-1,:] = self.RightEdge
-        self.hierarchy.gridCorners[:,:,self.id-1] = na.array([ # Unroll!
-=======
         rf = self.pf["RefineBy"]
         my_ind = self.id - self._id_offset
         le = self.LeftEdge
@@ -476,7 +415,6 @@
         self.hierarchy.gridLeftEdge[my_ind,:] = self.LeftEdge
         self.hierarchy.gridRightEdge[my_ind,:] = self.RightEdge
         self.hierarchy.gridCorners[:,:,my_ind] = na.array([ # Unroll!
->>>>>>> f4570000
             [self.LeftEdge[0], self.LeftEdge[1], self.LeftEdge[2]],
             [self.RightEdge[0], self.LeftEdge[1], self.LeftEdge[2]],
             [self.RightEdge[0], self.RightEdge[1], self.LeftEdge[2]],
@@ -504,11 +442,7 @@
         pdx = na.array([self.Parent.dx, self.Parent.dy, self.Parent.dz]).ravel()
         start_index = (self.Parent.get_global_startindex()) + \
                        na.rint((self.LeftEdge - self.Parent.LeftEdge)/pdx)
-<<<<<<< HEAD
-        self.start_index = (start_index*2).astype('int64').ravel()
-=======
         self.start_index = (start_index*self.pf["RefineBy"]).astype('int64').ravel()
->>>>>>> f4570000
         return self.start_index
 
     def set_filename(self, filename):
