--- conflicted
+++ resolved
@@ -3,6 +3,7 @@
 
 """
 import os
+import sys
 import tarfile
 from pathlib import Path
 from urllib.parse import urlsplit
@@ -1297,16 +1298,11 @@
     """
 
     if fn is None:
-<<<<<<< HEAD
-        print("One can see which sample datasets are available at: https://yt-project.org/data")
-        print("or alternatively by running: yt.sample_data.api.get_data_registry_table()")
-=======
         print(
             "One can see which sample datasets are available at: https://yt-project.org/data\n"
             "or alternatively by running: yt.sample_data.api.get_data_registry_table()",
-            file=sys.stderr
+            file=sys.stderr,
         )
->>>>>>> 7c7f25ad
         return None
 
     from yt.sample_data.api import (
