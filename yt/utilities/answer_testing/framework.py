--- conflicted
+++ resolved
@@ -691,58 +691,32 @@
     else:
         return ftrue
 
-<<<<<<< HEAD
 def small_patch_amr(pf_fn, fields, input_center="max", input_weight="density"):
-    if not can_run_pf(pf_fn): return
-    dso = [ None, ("sphere", (input_center, (0.1, 'unitary')))]
-    yield GridHierarchyTest(pf_fn)
-    yield ParentageRelationshipsTest(pf_fn)
-=======
-def small_patch_amr(ds_fn, fields):
     if not can_run_ds(ds_fn): return
     dso = [ None, ("sphere", ("max", (0.1, 'unitary')))]
     yield GridHierarchyTest(ds_fn)
     yield ParentageRelationshipsTest(ds_fn)
->>>>>>> 2dd4af1f
     for field in fields:
         yield GridValuesTest(ds_fn, field)
         for axis in [0, 1, 2]:
-<<<<<<< HEAD
-            for ds in dso:
+            for dobj_name in dso:
                 for weight_field in [None, input_weight]:
-=======
-            for dobj_name in dso:
-                for weight_field in [None, "density"]:
->>>>>>> 2dd4af1f
                     yield ProjectionValuesTest(
                         ds_fn, axis, field, weight_field,
                         dobj_name)
                 yield FieldValuesTest(
                         ds_fn, field, dobj_name)
 
-<<<<<<< HEAD
 def big_patch_amr(pf_fn, fields, input_center="max", input_weight="density"):
-    if not can_run_pf(pf_fn): return
-    dso = [ None, ("sphere", (input_center, (0.1, 'unitary')))]
-    yield GridHierarchyTest(pf_fn)
-    yield ParentageRelationshipsTest(pf_fn)
-=======
-def big_patch_amr(ds_fn, fields):
     if not can_run_ds(ds_fn): return
     dso = [ None, ("sphere", ("max", (0.1, 'unitary')))]
     yield GridHierarchyTest(ds_fn)
     yield ParentageRelationshipsTest(ds_fn)
->>>>>>> 2dd4af1f
     for field in fields:
         yield GridValuesTest(ds_fn, field)
         for axis in [0, 1, 2]:
-<<<<<<< HEAD
-            for ds in dso:
+            for dobj_name in dso:
                 for weight_field in [None, input_weight]:
-=======
-            for dobj_name in dso:
-                for weight_field in [None, "density"]:
->>>>>>> 2dd4af1f
                     yield PixelizedProjectionValuesTest(
                         ds_fn, axis, field, weight_field,
                         dobj_name)
