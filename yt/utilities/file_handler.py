--- conflicted
+++ resolved
@@ -1,5 +1,5 @@
 """
-Wrapper classes for h5py and netCDF4 file objects.
+A wrapper class for h5py file objects.
 
 
 
@@ -73,14 +73,10 @@
         super(FITSFileHandler, self).__del__()
 
     def close(self):
-<<<<<<< HEAD
         self.handle.close()
-=======
-        pass
 
 class NetCDF4FileHandler(object):
     def __init__(self, filename):
         from netCDF4 import Dataset
         ds = Dataset(filename)
-        self.dataset = ds
->>>>>>> 500f2f2b
+        self.dataset = ds