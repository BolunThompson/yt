"""
AMR kD-Tree Framework

Authors: Samuel Skillman <samskillman@gmail.com>
Affiliation: University of Colorado at Boulder
Wil St. Charles <fallen751@gmail.com>
Affiliation: University of Colorado at Boulder

Homepage: http://yt-project.org/
License:
  Copyright (C) 2010-2011 Samuel Skillman.  All Rights Reserved.

  This file is part of yt.

  yt is free software; you can redistribute it and/or modify
  it under the terms of the GNU General Public License as published by
  the Free Software Foundation; either version 3 of the License, or
  (at your option) any later version.

  This program is distributed in the hope that it will be useful,
  but WITHOUT ANY WARRANTY; without even the implied warranty of
  MERCHANTABILITY or FITNESS FOR A PARTICULAR PURPOSE.  See the
  GNU General Public License for more details.

  You should have received a copy of the GNU General Public License
  along with this program.  If not, see <http://www.gnu.org/licenses/>.
"""
import numpy as na
from yt.funcs import *
from yt.visualization.volume_rendering.grid_partitioner import HomogenizedVolume
from yt.utilities.amr_utils import PartitionedGrid, kdtree_get_choices
from yt.utilities.performance_counters import yt_counters, time_function
from yt.utilities.parallel_tools.parallel_analysis_interface \
    import ParallelAnalysisInterface 
from copy import deepcopy
from yt.config import ytcfg
from time import time
import h5py

def corner_bounds(split_dim, split, current_left = None, current_right = None):
    r"""
    Given a kd-Tree split dimension and position and bound to be
    modified, returns the new bound.

    A simple function that replaces the `split_dim` dimension of the
    current left or right bound with `split`. Left or Right bound is
    chosen by specifying the `current_left` or `current_right`.
    """
    if(current_left is not None):
        new_left = current_left.copy()
        new_left[split_dim] = split
        return new_left
    elif(current_right is not None):
        new_right = current_right.copy()
        new_right[split_dim] = split
        return new_right

def _lchild_id(id): return (id<<1) + 1
def _rchild_id(id): return (id<<1) + 2
def _parent_id(id): return (id-1)>>1

steps = na.array([[-1, -1, -1],
                  [-1, -1,  0],
                  [-1, -1,  1],
                  [-1,  0, -1],
                  [-1,  0,  0],
                  [-1,  0,  1],
                  [-1,  1, -1],
                  [-1,  1,  0],
                  [-1,  1,  1],
                  
                  [ 0, -1, -1],
                  [ 0, -1,  0],
                  [ 0, -1,  1],
                  [ 0,  0, -1],
                  # [ 0,  0,  0],
                  [ 0,  0,  1],
                  [ 0,  1, -1],
                  [ 0,  1,  0],
                  [ 0,  1,  1],
                  
                  [ 1, -1, -1],
                  [ 1, -1,  0],
                  [ 1, -1,  1],
                  [ 1,  0, -1],
                  [ 1,  0,  0],
                  [ 1,  0,  1],
                  [ 1,  1, -1],
                  [ 1,  1,  0],
                  [ 1,  1,  1]
                  ])


class MasterNode(object):
    r"""
    A MasterNode object is the building block of the AMR kd-Tree.
    Used during the construction to act as both dividing nodes and
    leaf nodes.
    """
    def __init__(self,my_id=None,
                 parent=None,
                 parent_grid=None,
                 grids=None,
                 l_corner=None,
                 r_corner=None):
        
        self.grids = grids
        self.parent = parent
        self.parent_grid = parent_grid
        self.l_corner = l_corner
        self.r_corner = r_corner

        self.split_ax = None
        self.split_pos = None

        self.left_child = None
        self.right_child = None
        self.cost = 0
        # self.owner = -1

        self.id = my_id
        
        self.grid = None
        self.brick = None
        self.li = None
        self.ri = None
        self.dims = None

        # self.done = 0
        # self.cast_done = 0

def set_leaf(thisnode, grid_id, leaf_l_corner, leaf_r_corner):
    r"""
    Sets leaf properties.

    Parameters
    ----------
    thisnode : `MasterNode`
        AMR kd-Tree node to be modified.
    grid_id : `~yt.data_objects.grid_patch`
        A grid patch that contains the data spanned by this 
        kd-Tree leaf.
    leaf_l_corner: array_like, dimension 3
        The left corner of the volume spanned by this leaf.
    leaf_r_corner: array_like, dimension 3
        The right corner of the volume spanned by this leaf.
        
    Returns
    -------
    None
    """
    thisnode.grid = grid_id.id
    thisnode.l_corner = leaf_l_corner
    thisnode.r_corner = leaf_r_corner
    del thisnode.grids, thisnode.parent_grid, thisnode.split_ax, thisnode.split_pos

class AMRKDTree(HomogenizedVolume):
    def __init__(self, pf,  l_max=None, le=None, re=None,
                 fields=None, no_ghost=False,
                 tree_type='domain',log_fields=None, merge_trees=False):
        r"""
        AMR kd-Tree object, a homogenized volume.

        Definition of the AMR kd-Tree object.  This is a method of
        volume homogenization that uses a modified kd-Tree structure
        to partition the AMR hierarchy.  The dividing nodes of the
        tree subdivide the volume into left and right children along a
        particular dimension.  The leaf nodes of the tree contain
        subvolumes that are covered by a single single grid at a
        single resolution, usually the maximum level for that volume
        unless `l_max` is otherwise specified.  The volume can then be
        traversed along an arbitrary direction based on comparisions
        with the dividing node position and split dimenstion.  

        Parameters
        ----------
        pf : `~yt.data_objects.StaticOutput`
            The parameter file to be kd-Tree partitioned.
        l_max : int, optional
            Maximum level to use in construction of kd-Tree. Default:
            None (all levels)
        le: array_like, optional
            Left edge to be be partitioned. Default: None (Domain Left
            Edge)
        re: array_like. optional
            Right edge to be partitioned.  Default: None (Domain Right
            Edge)
        fields: list of strings, optional
            Fields to be obtained when collecting leaf data.  Defualt:
            None (['Density']).
        log_fields: list of bool, optional
            Specifies which fields are to be taken the logarithm of
            before rendering.
        no_ghost: bool, optional
            Optimization option.  If True, homogenized bricks will
            extrapolate out from grid instead of interpolating from
            ghost zones that have to first be calculated.  This can
            lead to large speed improvements, but at a loss of
            accuracy/smoothness in resulting image.  The effects are
            less notable when the transfer function is smooth and
            broad. Default: False
        tree_type: string, optional
            Specifies the type of kd-Tree to be constructed/cast.
            There are three options, the default being 'domain'. Only
            affects parallel rendering.  'domain' is suggested.

            'domain' - Tree construction/casting is load balanced by
            splitting up the domain into the first N subtrees among N
            processors (N must be a power of 2).  Casting then
            proceeds with each processor rendering their subvolume,
            and final image is composited on the root processor.  The
            kd-Tree is never combined, reducing communication and
            memory overhead. The viewpoint can be changed without
            communication or re-partitioning of the data, making it
            ideal for rotations/spins.

            'breadth' - kd-Tree is first constructed as in 'domain',
            but then combined among all the subtrees.  Rendering is
            then split among N processors (again a power of 2), based
            on the N most expensive branches of the tree.  As in
            'domain', viewpoint can be changed without re-partitioning
            or communication.

            'depth' - kd-Tree is first constructed as in 'domain', but
            then combined among all subtrees.  Rendering is then load
            balanced in a back-to-front manner, splitting up the cost
            as evenly as possible.  If the viewpoint changes,
            additional data might have to be partitioned.  Is also
            prone to longer data IO times.  If all the data can fit in
            memory on each cpu, this can be the fastest option for
            multiple ray casts on the same dataset.
        merge_trees: bool, optional
            If True, the distributed kD-tree can be merged
            together in an allgather-like fashion.  This should not be
            used for parallel rendering, as it will cause all
            processors to render all bricks.  This is primarily useful
            for applications that are not domain decomposed but still
            want to build the kD-tree in parallel. Default:False
        

        Returns
        -------
        An AMR kd-Tree of the static output, of type `AMRKDTree`  

        Examples
        --------
        These are written in doctest format, and should illustrate how to
        use the function.  Use the variables 'pf' for the parameter file, 'pc' for
        a plot collection, 'c' for a center, and 'L' for a vector. 

        >>> from yt.utilities.amr_kdtree import AMRKDTree
        >>> volume = AMRKDTree(pf)
        yt         DEBUG      2010-11-08 21:35:40,873 Initializing data storage.
        yt         DEBUG      2010-11-08 21:35:40,873 Counting grids.
        yt         DEBUG      2010-11-08 21:35:40,874 Your data uses the annoying hardcoded path.
        yt         DEBUG      2010-11-08 21:35:40,876 Detected packed HDF5
        yt         DEBUG      2010-11-08 21:35:40,876 Setting up classes.
        yt         DEBUG      2010-11-08 21:35:40,877 Counting grids.
        yt         DEBUG      2010-11-08 21:35:40,877 Allocating arrays for 801 grids
        yt         DEBUG      2010-11-08 21:35:40,877 Parsing hierarchy.
        yt         INFO       2010-11-08 21:35:40,877 Getting the binary hierarchy
        yt         INFO       2010-11-08 21:35:40,885 Finished with binary hierarchy reading
        yt         DEBUG      2010-11-08 21:35:40,886 Constructing grid objects.
        yt         DEBUG      2010-11-08 21:35:40,903 Initializing data grid data IO
        yt         DEBUG      2010-11-08 21:35:40,904 Detecting fields.
        yt         DEBUG      2010-11-08 21:35:40,904 Adding unknown detected fields
        yt         DEBUG      2010-11-08 21:35:40,905 Setting up derived fields
        yt         DEBUG      2010-11-08 21:35:40,999 Re-examining hierarchy
        yt         INFO       2010-11-08 21:35:41,000 Making kd tree from le [ 0.  0.  0.] to [ 1.  1.  1.]
        yt         INFO       2010-11-08 21:35:42,451 Total of 5720 leafs
        yt         INFO       2010-11-08 21:35:42,519 [0000] Nodes 11439
        yt         INFO       2010-11-08 21:35:42,520 [0000] Cost is 314219
        yt         INFO       2010-11-08 21:35:42,520 [0000] Volume is 1.000000e+00
        >>> volume.volume
        1.0
        >>> volume.total_cost
        314219
        >>> volume.tree[0]
        {'cast_done': 0,
        'cost': 314219,
        'done': 0,
        'grid': None,
        'l_corner': array([ 0.,  0.,  0.]),
        'owner': 0,
        'r_corner': array([ 1.,  1.,  1.]),
        'split_ax': 1,
        'split_pos': 0.5}

        """
        ParallelAnalysisInterface.__init__(self)
        self.current_split_dim = 0

        self.pf = pf
        self.sdx = self.pf.h.get_smallest_dx()
        self._id_offset = pf.h.grids[0]._id_offset
        if self.comm.size > len(pf.h.grids):
            mylog.info('Parallel rendering requires that the number of \n \
            grids in the dataset is greater or equal to the number of \n \
            processors.  Reduce number of processors.')
            raise(KeyError)
        if fields is None: fields = ["Density"]
        self.no_ghost = no_ghost
        reduction_needed = {'domain':False,'depth':True,'breadth':True}
        self.tree_type = 'domain' # Hard code for now tree_type
        self.reduce_tree=reduction_needed[self.tree_type]
        self.bricks_loaded = False
        self.bricks = []
        self.brick_dimensions = []
        self.fields = ensure_list(fields)
        if log_fields is not None:
            log_fields = ensure_list(log_fields)
        else:
            log_fields = [self.pf.field_info[field].take_log
                         for field in self.fields]
        self.log_fields = log_fields

        if l_max is None:
            self.l_max = self.pf.hierarchy.max_level+1
        else:
            self.l_max = na.min([l_max,self.pf.hierarchy.max_level+1])

        if le is None:
            self.domain_left_edge = pf.domain_left_edge
        else:
            self.domain_left_edge = na.array(le)

        if re is None:
            self.domain_right_edge = pf.domain_right_edge
        else:
            self.domain_right_edge = na.array(re)

        self.domain_left_edge = na.clip(self.domain_left_edge,pf.domain_left_edge, pf.domain_right_edge)
        self.domain_right_edge = na.clip(self.domain_right_edge,pf.domain_left_edge, pf.domain_right_edge)

        levels = pf.hierarchy.get_levels()
        root_grids = levels.next()
        covering_grids = root_grids
        vol_needed = na.prod(self.domain_right_edge-self.domain_left_edge)

        for i in range(self.pf.hierarchy.max_level):
            root_l_data = na.clip(na.array([grid.LeftEdge for grid in root_grids]),self.domain_left_edge, self.domain_right_edge)
            root_r_data = na.clip(na.array([grid.RightEdge for grid in root_grids]),self.domain_left_edge, self.domain_right_edge)
            
            vol = na.prod(root_r_data-root_l_data,axis=1).sum()
            if vol >= vol_needed:
                covering_grids = root_grids
                root_grids = levels.next()
            else:
                break
            
        root_grids = covering_grids
        
        rgdds = root_grids[0].dds
        self.domain_left_edge = ((self.domain_left_edge)/rgdds).astype('int64')*rgdds
        self.domain_right_edge = (((self.domain_right_edge)/rgdds).astype('int64')+1)*rgdds

        self.domain_left_edge = na.clip(self.domain_left_edge,pf.domain_left_edge, pf.domain_right_edge)
        self.domain_right_edge = na.clip(self.domain_right_edge,pf.domain_left_edge, pf.domain_right_edge)
        
        self.my_l_corner = self.domain_left_edge
        self.my_r_corner = self.domain_right_edge

        #mylog.info('Making kd tree from le %s to %s'% (self.domain_left_edge, self.domain_right_edge))
        
        root_l_data = na.array([grid.LeftEdge for grid in root_grids])
        root_r_data = na.array([grid.RightEdge for grid in root_grids])
        root_we_want = na.all(root_l_data < self.my_r_corner,axis=1)*\
                       na.all(root_r_data > self.my_l_corner,axis=1)
        
        root_grids = root_grids[root_we_want]

        # Build the kd-Tree
        t1 = time()
        self._build(root_grids, None, self.domain_left_edge, self.domain_right_edge)
        t2 = time()
        mylog.debug('It took %e seconds to build AMRKDTree.tree' % (t2-t1))
        
        self._build_tree_dict()

        # If the full amr kD-tree is requested, merge the results from
        # the parallel build.
        if merge_trees and self.comm.size > 1:
            self.join_parallel_trees()            
            self.my_l_corner = self.domain_left_edge
            self.my_r_corner = self.domain_right_edge
        
        # Initialize the kd leafs:
        self.initialize_leafs()
        
        # Add properties to leafs/nodes
        self.total_cost = self.count_cost()

        # Calculate the total volume spanned by the tree
        self.volume = self.count_volume()
        #mylog.debug('Cost is %d' % self.total_cost)
        mylog.debug('Volume is %e' % self.volume) 

        self.current_saved_grids = []
        self.current_vcds = []


    def _build_tree_dict(self):
        self.tree_dict = {}
        for node in self.depth_traverse():
            self.tree_dict[node.id] = node

    def _overlap_check(self, le, re, brick, periodic=True):
        r"""Given a left and right edges along with a brick, tests overlap of any
        cells in the brick

        Parameters
        ----------
        le: array_like
            The left edge of the region being searched for overlap.
        re: array_like
            The right edge of the region being searched for overlap.
        periodic: boolean, optional
            Specifies whether search should include periodicity.  Default:True

        Returns
        ----------
        boolean: True if overlap is found, False otherwise.
        
        """
        if (le[0] < brick.r_corner[0]) and (re[0] > brick.l_corner[0]) and \
               (le[1] < brick.r_corner[1]) and (re[1] > brick.l_corner[1]) and \
               (le[2] < brick.r_corner[2]) and (re[2] > brick.l_corner[2]):
            return True

        if periodic:
            myle = deepcopy(le)
            myre = deepcopy(re)
            w = self.pf.domain_right_edge-self.pf.domain_left_edge
            for i in range(3):
                if myle[i] < self.pf.domain_left_edge[i]:
                    myle[i] += w[i]
                    myre[i] += w[i]
                if myre[i] > self.pf.domain_right_edge[i]:
                    myle[i] -= w[i]
                    myre[i] -= w[i]
                    
            if (myle[0] < brick.r_corner[0]) and (myre[0] > brick.l_corner[0]) and \
                   (myle[1] < brick.r_corner[1]) and (myre[1] > brick.l_corner[1]) and \
                   (myle[2] < brick.r_corner[2]) and (myre[2] > brick.l_corner[2]):
                return True
                
        return False

    def get_all_neighbor_bricks(self, node, le=None, re=None, periodic=True, add_to_brick_obj=False):
        r"""Given a brick_id, finds all other bricks that share a face, edge, or
        vertex.  Alternatively, will find all neighbors to an
        arbitrary rectangular specified by left and right edges.

        Parameters
        ----------
        brick_id: int
            ID of the brick in question.
        le: array_like, optional
            The left edge of an arbitrarily specified rectangular solid
        re: array_like, optional
            The right edge of an arbitrarily specified rectangular solid
        periodic: boolean, optional
            Specifies whether search should include periodicity.  Default:True
        iterator: boolean, optional
            If true, will yield the brick ids instead of return a list

        Returns
        ----------
        neighbors: list
           A list of all neighbor brick ids.
        
        """
        neighbors = []
        dx = self.pf.h.get_smallest_dx()
        if le is None:
            le = node.l_corner - dx
        if re is None:
            re = node.r_corner + dx

        nodes_to_check = [self.tree]
        while len(nodes_to_check) > 0:
            thisnode = nodes_to_check.pop(0)
            if thisnode.grid is None:
                if self._overlap_check(le,re,thisnode.left_child,periodic=periodic):
                    nodes_to_check.append(thisnode.left_child)
                if self._overlap_check(le,re,thisnode.right_child,periodic=periodic):
                    nodes_to_check.append(thisnode.right_child)
            else:
                neighbors.append(thisnode)

        if add_to_brick_obj:
            self.tree.neighbor_bricks=neighbors
        return neighbors

    def get_all_neighbor_grids(self, brick, le=None, re=None, periodic=True):
        r"""Given a brick_id, finds all other grids that share a face, edge, or
        vertex.  Alternatively, will find all neighbors to an
        arbitrary rectangular specified by left and right edges.

        Parameters
        ----------
        brick_id: int
            ID of the brick in question.
        le: array_like, optional
            The left edge of an arbitrarily specified rectangular solid
        re: array_like, optional
            The right edge of an arbitrarily specified rectangular solid
        periodic: boolean, optional
            Specifies whether search should include periodicity.  Default:True
        iterator: boolean, optional
            If true, will yield the grid ids instead of return a list

        Returns
        ----------
        neighbors: list
           A list of all neighbor grid ids.
        
        """
        grids = [brick.grid for brick in self.get_all_neighbor_bricks(
            brick, le=le, re=re, periodic=periodic)]
        return grids

    def locate_neighbors_from_position(self, position):
        r"""Given a position, finds the 26 neighbor grids 
        and cell indices.

        This is a mostly a wrapper for locate_neighbors.
        
        Parameters
        ----------
        position: array-like
            Position of interest

        Returns
        -------
        grids: Numpy array of Grid objects
        cis: List of neighbor cell index tuples

        Both of these are neighbors that, relative to the current cell
        index (i,j,k), are ordered as: 
        
        (i-1, j-1, k-1), (i-1, j-1, k ), (i-1, j-1, k+1), ...  
        (i-1, j  , k-1), (i-1, j  , k ), (i-1, j  , k+1), ...  
        (i+1, j+1, k-1), (i-1, j-1, k ), (i+1, j+1, k+1)

        That is they start from the lower left and proceed to upper
        right varying the third index most frequently. Note that the
        center cell (i,j,k) is ommitted.
        
        """
        position = na.array(position)
        grid = self.locate_brick(position).grid
        ci = ((position-grid.LeftEdge)/grid.dds).astype('int64')
        return self.locate_neighbors(grid,ci)

    def locate_neighbors(self, grid, ci):
        r"""Given a grid and cell index, finds the 26 neighbor grids 
        and cell indices.
        
        Parameters
        ----------
        grid: Grid Object
            Grid containing the cell of interest
        ci: array-like
            The cell index of the cell of interest

        Returns
        -------
        grids: Numpy array of Grid objects
        cis: List of neighbor cell index tuples

        Both of these are neighbors that, relative to the current cell
        index (i,j,k), are ordered as: 
        
        (i-1, j-1, k-1), (i-1, j-1, k ), (i-1, j-1, k+1), ...  
        (i-1, j  , k-1), (i-1, j  , k ), (i-1, j  , k+1), ...  
        (i+1, j+1, k-1), (i-1, j-1, k ), (i+1, j+1, k+1)

        That is they start from the lower left and proceed to upper
        right varying the third index most frequently. Note that the
        center cell (i,j,k) is ommitted.
        
        """
        ci = na.array(ci)
        center_dds = grid.dds
        position = grid.LeftEdge + (na.array(ci)+0.5)*grid.dds
        grids = na.empty(26, dtype='object')
        cis = na.empty([26,3], dtype='int64')
        offs = 0.5*(center_dds + self.sdx)

        new_cis = ci + steps
        in_grid = na.all((new_cis >=0)*
                         (new_cis < grid.ActiveDimensions),axis=1)
        new_positions = position + steps*offs
        grids[in_grid] = grid
                
        get_them = na.argwhere(in_grid != True).ravel()
        cis[in_grid] = new_cis[in_grid]

        if (in_grid != True).sum()>0:
            grids[in_grid != True] = \
                [self.locate_brick(new_positions[i]).grid for i in get_them]
            cis[in_grid != True] = \
                [(new_positions[i]-grids[i].LeftEdge)/
                 grids[i].dds for i in get_them]
        cis = [tuple(ci) for ci in cis]
        return grids, cis

    def locate_brick(self, position):
        r"""Given a position, find the node that contains it.

        Will modify the position to account for periodicity.
        
        Parameters
        ----------
        pos: array_like
            Position being queried

        Returns
        ----------
        node: MasterNode()
            AMRKDTree node that contains position.
        
        """
        node = self.tree
        w = self.pf.domain_right_edge-self.pf.domain_left_edge
        for i in range(3):
            if position[i] < self.pf.domain_left_edge[i]:
                position[i] += w[i]
            if position[i] > self.pf.domain_right_edge[i]:
                position[i] -= w[i]
        while True:
            if node.grid is not None:
                return node
            else:
                if position[node.split_ax] < node.split_pos:
                    node = node.left_child
                else:
                    node = node.right_child
        return node
    
    def initialize_source(self):
        r"""Preload the bricks into the kd-Tree

        Traverses the tree, gets the vertex centered data, and
        attaches partitioned grids to the kd-Tree structure.
        
        Parameters
        ----------
        None

        Returns
        ----------
        None
        
        """
        if self.bricks_loaded: return
        current_saved_grids = []
        current_vcds = []

        for current_node in self.depth_traverse():
            if current_node.grid is not None:
                if current_node.grid in current_saved_grids:
                    dds = current_vcds[current_saved_grids.index(current_node.grid)]
                else:
                    dds = []
                    for i,field in enumerate(self.fields):
                        vcd = current_node.grid.get_vertex_centered_data(field,smoothed=True,no_ghost=self.no_ghost).astype('float64')
                        if self.log_fields[i]: vcd = na.log10(vcd)
                        dds.append(vcd)
                    current_saved_grids.append(current_node.grid)
                    current_vcds.append(dds)

                data = [d[current_node.li[0]:current_node.ri[0]+1,
                          current_node.li[1]:current_node.ri[1]+1,
                          current_node.li[2]:current_node.ri[2]+1].copy() for d in dds]
                
                if na.any(current_node.r_corner-current_node.l_corner == 0):
                    current_node.brick = None
                else:
                    current_node.brick = PartitionedGrid(current_node.grid.id, len(self.fields), data,
                                                         current_node.l_corner.copy(), 
                                                         current_node.r_corner.copy(), 
                                                         current_node.dims.astype('int64'))
                self.bricks.append(current_node.brick)
                self.brick_dimensions.append(current_node.dims)
        self.bricks = na.array(self.bricks)
        self.brick_dimensions = na.array(self.brick_dimensions)
        del current_saved_grids, current_vcds
        self.bricks_loaded = True

    def get_brick_data(self,current_node):
        if current_node.brick is not None:
            return 

        if current_node.grid in self.current_saved_grids:
            dds = self.current_vcds[self.current_saved_grids.index(current_node.grid)]
        else:
            dds = []
            for i,field in enumerate(self.fields):
                vcd = current_node.grid.get_vertex_centered_data(field,smoothed=True,no_ghost=self.no_ghost).astype('float64')
                if self.log_fields[i]: vcd = na.log10(vcd)
                dds.append(vcd)
                self.current_saved_grids.append(current_node.grid)
                self.current_vcds.append(dds)
                
        data = [d[current_node.li[0]:current_node.ri[0]+1,
                  current_node.li[1]:current_node.ri[1]+1,
                  current_node.li[2]:current_node.ri[2]+1].copy() for d in dds]

        current_node.brick = PartitionedGrid(current_node.grid.id, len(self.fields), data,
                                             current_node.l_corner.copy(), 
                                             current_node.r_corner.copy(), 
                                             current_node.dims.astype('int64'))

        return
        
    def set_leaf_props(self,thisnode):
        r"""Given a leaf, gathers grid, indices, dimensions, and cost properties.

        Parameters
        ----------
        None

        Returns
        ----------
        None
        
        """
        thisnode.grid = self.pf.hierarchy.grids[thisnode.grid - self._id_offset]
        
        dds = thisnode.grid.dds
        gle = thisnode.grid.LeftEdge
        gre = thisnode.grid.RightEdge
        thisnode.li = na.rint((thisnode.l_corner-gle)/dds).astype('int32')
        thisnode.ri = na.rint((thisnode.r_corner-gle)/dds).astype('int32')
        thisnode.dims = (thisnode.ri - thisnode.li).astype('int32')
        # Here the cost is actually inversely proportional to 4**Level (empirical)
        #thisnode.cost = (na.prod(thisnode.dims)/4.**thisnode.grid.Level).astype('int64')
        thisnode.cost = 1.0
        # Here is the old way
        # thisnode.cost = na.prod(thisnode.dims).astype('int64')

    def initialize_leafs(self):
        for node in self.depth_traverse():
            if node.grid is not None:
                self.set_leaf_props(node)

    def join_parallel_trees(self):
        self.trim_references()
        self.merge_trees()
        self.rebuild_references()
                
    def trim_references(self):
        par_tree_depth = long(na.log2(self.comm.size))
        for i in range(2**self.comm.size):
            if ((i + 1)>>par_tree_depth) == 1:
<<<<<<< HEAD
                # There are nprocs nodes that meet this criteria
                if (i+1-nprocs) != my_rank:
=======
                # There are self.comm.size nodes that meet this criteria
                if (i+1-self.comm.size) != self.comm.rank:
>>>>>>> a99bca2a
                    self.tree_dict.pop(i)
                    continue
        for node in self.tree_dict.itervalues():
            del node.parent, node.left_child, node.right_child
            try:
                del node.grids
            except:
                pass
            if not na.isreal(node.grid):
                node.grid = node.grid.id
        if self.tree_dict[0].split_pos is None:
            self.tree_dict.pop(0)
    def merge_trees(self):
        self.tree_dict = self.comm.par_combine_object(self.tree_dict,
                            datatype = "dict", op = "join")

    def rebuild_references(self):
        self.tree = self.tree_dict[0]
        self.tree.parent = None
        for node in self.depth_traverse():
            try:
                node.parent = self.tree_dict[_parent_id(node.id)]
            except:
                node.parent = None
            try:
                node.left_child = self.tree_dict[_lchild_id(node.id)]
            except:
                node.left_child = None
            try:
                node.right_child = self.tree_dict[_rchild_id(node.id)]
            except:
                node.right_child = None

    def count_cost(self):
        r"""Counts the cost of the entire tree, while filling in branch costs.

        Parameters
        ----------
        None

        Returns
        ----------
        Total cost of rendering the kd-Tree

        At completion, each node in the kd-Tree carries the total cost
        of all branches and leaves it contains.
        
        """

        for node in self.depth_traverse():
            if node.grid is None:
                try:
                    node.cost = node.left_child.cost 
                except:
                    node.cost = 0
                try: node.cost += node.right_child.cost
                except:
                    pass
        return self.tree.cost

    def depth_traverse(self):
        '''
        Yields a depth-first traversal of the kd tree always going to
        the left child before the right.
        '''
        current = self.tree
        previous = None
        while current is not None:
            yield current
            current, previous = self.step_depth(current, previous)

    def step_depth(self, current, previous):
        '''
        Takes a single step in the depth-first traversal
        '''
        if current.grid is not None: # At a leaf, move back up
            previous = current
            # mylog.debug('moving up from leaf')
            current = current.parent
            
        elif current.parent is previous: # Moving down, go left first
            previous = current
            if current.left_child is not None:
                # mylog.debug('moving down to left child')
                current = current.left_child
            elif current.right_child is not None:
                # mylog.debug('no left, moving down to right child')
                current = current.right_child
            else:
                # mylog.debug('no left or right, moving to parent')
                current = current.parent
                
        elif current.left_child is previous: # Moving up from left, go right 
            previous = current
            if current.right_child is not None:
                # mylog.debug('moving down to right child')
                current = current.right_child
            else:
                # mylog.debug('no right, moving to parent')
                current = current.parent

        elif current.right_child is previous: # Moving up from right child, move up
            previous = current
            # mylog.debug('moving up from right child')
            current = current.parent
            
        return current, previous
    
    def viewpoint_traverse(self, viewpoint):
        '''
        Yields a viewpoint dependent traversal of the kd-tree.  Starts
        with nodes furthest away from viewpoint.
        '''
        
        current = self.tree
        previous = None
        # mylog.debug('Starting with %s %s'%(current, previous))
        while current is not None:
            yield current
            current, previous = self.step_viewpoint(current, previous, viewpoint)

    def step_viewpoint(self, current, previous, viewpoint):
        '''
        Takes a single step in the viewpoint based traversal.  Always
        goes to the node furthest away from viewpoint first.
        '''
        if current.grid is not None: # At a leaf, move back up
            previous = current
            current = current.parent
        elif current.split_ax is None: # This is a dead node
            previous = current
            current = current.parent

        elif current.parent is previous: # Moving down
            previous = current
            if viewpoint[current.split_ax] <= current.split_pos:
                if current.right_child is not None:
                    current = current.right_child
                else:
                    previous = current.right_child
            else:
                if current.left_child is not None:
                    current = current.left_child
                else:
                    previous = current.left_child
                
        elif current.right_child is previous: # Moving up from right 
            previous = current
            if viewpoint[current.split_ax] <= current.split_pos:
                if current.left_child is not None:
                    current = current.left_child
                else:
                    current = current.parent
            else:
                current = current.parent
                    
        elif current.left_child is previous: # Moving up from left child
            previous = current
            if viewpoint[current.split_ax] > current.split_pos:
                if current.right_child is not None:
                    current = current.right_child
                else:
                    current = current.parent
            else:
                current = current.parent
        return current, previous
                
    def count_volume(self):
        r"""Calculates the volume of the kd-Tree

        Parameters
        ----------
        None

        Returns
        ----------
        Total volume of the tree.
        
        """
        v = 0.0
        for node in self.depth_traverse():
            if node.grid is not None:
                v += na.prod(node.r_corner - node.l_corner)
        return v

    def count_cells(self):
        r"""Calculates the numbers of cells of the kd-Tree

        Parameters
        ----------
        None

        Returns
        ----------
        Total volume of the tree.
        
        """
        c = na.int64(0)
        for node in self.depth_traverse():
            if node.grid is not None:
                c += na.prod(node.ri - node.li).astype('int64')
        return c

    def _build(self, grids, parent, l_corner, r_corner):
        r"""Builds the AMR kd-Tree

        Parameters
        ----------
        grids: array_like
            Array of grids that cover the volume to be decomposed into
            the kd-Tree
        parent: ~yt.data_objects.grid_patch
            The parent grid that covers the volume.  Can be None if
            the volume is not contained by a single grid.
        l_corner: array_like
            The left corner of the volume to be decomposed.
        r_corner: array_like
            The right corner of the volume to be decomposed
            
        Returns
        ----------
        An array of kd-Tree nodes that make up the AMR kd-Tree
        
        """
        self.tree = MasterNode()

        head_node = self.tree
        previous_node = None
        current_node = self.tree
        current_node.grids = grids
        current_node.l_corner = l_corner
        current_node.r_corner = r_corner
        # current_node.owner = self.comm.rank
        current_node.id = 0
        par_tree_depth = int(na.log2(self.comm.size))
        anprocs = 2**par_tree_depth
        while current_node is not None:
            # If we don't have any grids, that means we are revisiting
            # a dividing node, and there is nothing to be done.
            try: ngrids = current_node.grids
            except:
                current_node, previous_node = self.step_depth(current_node, previous_node)
                continue

            # This is where all the domain decomposition occurs.  
            if ((current_node.id + 1)>>par_tree_depth) == 1:
                # There are anprocs nodes that meet this criteria
<<<<<<< HEAD
                if (current_node.id+1-anprocs) == my_rank:
=======
                if (current_node.id+1-anprocs) == self.comm.rank:
>>>>>>> a99bca2a
                    # I own this shared node
                    self.my_l_corner = current_node.l_corner
                    self.my_r_corner = current_node.r_corner
                else:
                    # This node belongs to someone else, move along
                    current_node, previous_node = self.step_depth(current_node, previous_node)
                    continue
                
            # If we are down to one grid, we are either in it or the parent grid
            if len(current_node.grids) == 1:
                thisgrid = current_node.grids[0]
                # If we are completely contained by that grid
                if (thisgrid.LeftEdge[0] <= current_node.l_corner[0]) and (thisgrid.RightEdge[0] >= current_node.r_corner[0]) and \
                   (thisgrid.LeftEdge[1] <= current_node.l_corner[1]) and (thisgrid.RightEdge[1] >= current_node.r_corner[1]) and \
                   (thisgrid.LeftEdge[2] <= current_node.l_corner[2]) and (thisgrid.RightEdge[2] >= current_node.r_corner[2]):
                    # Check if we have children and have not exceeded l_max
                    if len(thisgrid.Children) > 0 and thisgrid.Level < self.l_max:
                        # Get the children that are actually in the current volume
                        children = [child.id - self._id_offset for child in thisgrid.Children  
                                    if na.all(child.LeftEdge < current_node.r_corner) & 
                                    na.all(child.RightEdge > current_node.l_corner)]

                        # If we have children, get all the new grids, and keep building the tree
                        if len(children) > 0:
                            current_node.grids = self.pf.hierarchy.grids[na.array(children,copy=False)]
                            current_node.parent_grid = thisgrid
                            # print 'My single grid covers the rest of the volume, and I have children, about to iterate on them'
                            del children
                            continue

                    # Else make a leaf node (brick container)
                    set_leaf(current_node, thisgrid, current_node.l_corner, current_node.r_corner)
                    # print 'My single grid covers the rest of the volume, and I have no children'
                    current_node, previous_node = self.step_depth(current_node, previous_node)
                    continue

            # If we don't have any grids, this volume belongs to the parent        
            if len(current_node.grids) == 0:
                set_leaf(current_node, current_node.parent_grid, current_node.l_corner, current_node.r_corner)
                # print 'This volume does not have a child grid, so it belongs to my parent!'
                current_node, previous_node = self.step_depth(current_node, previous_node)
                continue

            # If we've made it this far, time to build a dividing node
            self._build_dividing_node(current_node)

            # Step to the nest node in a depth-first traversal.
            current_node, previous_node = self.step_depth(current_node, previous_node)

    def _get_choices(self, current_node):
        '''
        Given a node, finds all the choices for the next dividing plane.  
        '''
        data = na.array([(child.LeftEdge, child.RightEdge) for child in current_node.grids],copy=False)
        # For some reason doing dim 0 separately is slightly faster.
        # This could be rewritten to all be in the loop below.

        best_dim, split, less_ids, greater_ids = \
            kdtree_get_choices(data, current_node.l_corner, current_node.r_corner)
        return data[:,:,best_dim], best_dim, split, less_ids, greater_ids

    def _build_dividing_node(self, current_node):
        '''
        Makes the current node a dividing node, and initializes the
        left and right children.
        '''
        
        data,best_dim,split,less_ids,greater_ids = self._get_choices(current_node)

        current_node.split_ax = best_dim
        current_node.split_pos = split
        #less_ids0 = (data[:,0] < split)
        #greater_ids0 = (split < data[:,1])
        #assert(na.all(less_ids0 == less_ids))
        #assert(na.all(greater_ids0 == greater_ids))
        
        current_node.left_child = MasterNode(my_id=_lchild_id(current_node.id),
                                             parent=current_node,
                                             parent_grid=current_node.parent_grid,
                                             grids=current_node.grids[less_ids],
                                             l_corner=current_node.l_corner,
                                             r_corner=corner_bounds(best_dim, split, current_right=current_node.r_corner))

        current_node.right_child = MasterNode(my_id=_rchild_id(current_node.id),
                                              parent=current_node,
                                              parent_grid=current_node.parent_grid,
                                              grids=current_node.grids[greater_ids],
                                              l_corner=corner_bounds(best_dim, split, current_left=current_node.l_corner),
                                              r_corner=current_node.r_corner)

        # You have to at least delete the .grids object for the kd
        # build to work.  The other deletions are just to save memory.
        del current_node.grids, current_node.parent_grid, current_node.brick,\
            current_node.li, current_node.ri, current_node.dims
        
    def traverse(self, back_center, front_center, image):
        r"""Traverses the kd-Tree, casting the partitioned grids from back to
            front.

        Given the back and front centers, and the image, ray-cast
        using the kd-Tree structure.

        Parameters
        ----------
        back_center: array_like
            Position of the back center from which to start moving forward.
        front_center: array_like
            Position of the front center to which the traversal progresses.
        image: na.array
            Image plane to contain resulting ray cast.
            
        Returns
        ----------
        None, but modifies the image array.
        
        See Also
        ----------
        yt.visualization.volume_rendering.camera
        
        """
        if self.tree is None: 
            print 'No KD Tree Exists'
            return
        self.image = image

        viewpoint = front_center

        for node in self.viewpoint_traverse(viewpoint):
            if node.grid is not None:
                if node.brick is not None:
                    yield node.brick
         
        self.reduce_tree_images(self.tree, front_center)
        self.comm.barrier()
        
    def reduce_tree_images(self, tree, viewpoint, image=None):
        if image is not None:
            self.image = image
        rounds = int(na.log2(self.comm.size))
        anprocs = 2**rounds
        my_node = tree
        my_node_id = 0
        my_node.owner = 0
        path = na.binary_repr(anprocs+self.comm.rank)
        for i in range(rounds):
            try:
                my_node.left_child.owner = my_node.owner
                my_node.right_child.owner = my_node.owner + 2**(rounds-(i+1))
                if path[i+1] is '0': 
                    my_node = my_node.left_child
                    my_node_id = my_node.id
                else:
                    my_node = my_node.right_child
                    my_node_id = my_node.id
            except:
                rounds = i-1
        for thisround in range(rounds,0,-1):
            #print self.comm.rank, 'my node', my_node_id
            parent = my_node.parent
            #print parent['split_ax'], parent['split_pos']
            if viewpoint[parent.split_ax] <= parent.split_pos:
                front = parent.right_child
                back = parent.left_child
            else:
                front = parent.left_child
                back = parent.right_child 

            # mylog.debug('front owner %i back owner %i parent owner %i'%( front.owner, back.owner, parent.owner))
                
            # Send the images around
            if front.owner == self.comm.rank:
                if front.owner == parent.owner:
                    mylog.debug( '%04i receiving image from %04i'%(self.comm.rank,back.owner))
                    arr2 = self.comm.recv_array(back.owner, tag=back.owner).reshape(
                        (self.image.shape[0],self.image.shape[1],self.image.shape[2]))
                    for i in range(3):
                        # This is the new way: alpha corresponds to opacity of a given
                        # slice.  Previously it was ill-defined, but represented some
                        # measure of emissivity.
                        #print arr2.shape
                        #                ta = (1.0 - arr2[:,:,i+3])
                        ta = (1.0 - na.sum(self.image,axis=2))
                        ta[ta<0.0] = 0.0 
                        self.image[:,:,i  ] = self.image[:,:,i  ] + ta * arr2[:,:,i  ]
                else:
                    mylog.debug('Reducing image.  You have %i rounds to go in this binary tree' % thisround)
                    mylog.debug('%04i sending my image to %04i'%(self.comm.rank,back.owner))
                    self.comm.send_array(self.image.ravel(), back.owner, tag=self.comm.rank)
                
            if back.owner == self.comm.rank:
                if front.owner == parent.owner:
                    mylog.debug('%04i sending my image to %04i'%(self.comm.rank, front.owner))
                    self.comm.send_array(self.image.ravel(), front.owner, tag=self.comm.rank)
                else:
                    mylog.debug('Reducing image.  You have %i rounds to go in this binary tree' % thisround)
                    mylog.debug('%04i receiving image from %04i'%(self.comm.rank,front.owner))
                    arr2 = self.comm.recv_array(front.owner, tag=front.owner).reshape(
                        (self.image.shape[0],self.image.shape[1],self.image.shape[2]))
                    for i in range(3):
                        # This is the new way: alpha corresponds to opacity of a given
                        # slice.  Previously it was ill-defined, but represented some
                        # measure of emissivity.
                        # print arr2.shape
                        # ta = (1.0 - arr2[:,:,i+3])
                        ta = (1.0 - na.sum(arr2,axis=2))
                        ta[ta<0.0] = 0.0 
                        self.image[:,:,i  ] = arr2[:,:,i  ] + ta * self.image[:,:,i  ]
                        # image[:,:,i+3] = arr2[:,:,i+3] + ta * image[:,:,i+3]
            # Set parent owner to back owner
            # my_node = (my_node-1)>>1
            if self.comm.rank == my_node.parent.owner: 
                my_node = my_node.parent
            else:
                break

    def store_kd_bricks(self, fn=None):
        if fn is None:
            fn = '%s_kd_bricks.h5'%self.pf
        if self.comm.rank != 0:
            self.comm.recv_array(self.comm.rank-1, tag=self.comm.rank-1)
        f = h5py.File(fn,"a")
        for node in self.depth_traverse():
            i = node.id
            if node.grid is not None:
                for fi,field in enumerate(self.fields):
                    try:
                        f.create_dataset("/brick_%s_%s" % (hex(i),field),
                                         data = node.brick.my_data[fi].astype('float64'))
                    except:
                        pass
        f.close()
        if self.comm.rank != (self.comm.size-1):
            self.comm.send_array([0],self.comm.rank+1, tag=self.comm.rank)
        
    def load_kd_bricks(self,fn=None):
        if fn is None:
            fn = '%s_kd_bricks.h5' % self.pf
        if self.comm.rank != 0:
            self.comm.recv_array(self.comm.rank-1, tag=self.comm.rank-1)
        try:
            f = h5py.File(fn,"r")
            for node in self.depth_traverse():
                i = node.id
                if node.grid is not None:
                    data = [f["brick_%s_%s" %
                              (hex(i), field)][:].astype('float64') for field in self.fields]
                    node.brick = PartitionedGrid(node.grid.id, len(self.fields), data,
                                                 node.l_corner.copy(), 
                                                 node.r_corner.copy(), 
                                                 node.dims.astype('int64'))
                    
                    self.bricks.append(node.brick)
                    self.brick_dimensions.append(node.dims)

            self.bricks = na.array(self.bricks)
            self.brick_dimensions = na.array(self.brick_dimensions)

            self.bricks_loaded=True
            f.close()
        except:
            pass
        if self.comm.rank != (self.comm.size-1):
            self.comm.send_array([0],self.comm.rank+1, tag=self.comm.rank)

    def load_tree(self,fn):
        raise NotImplementedError()
        f = h5py.File(fn,"r")
        kd_ids = f["/kd_ids"][:]
        kd_l_corners = f['/left_edges'][:]
        kd_r_corners = f['/right_edges'][:]
        kd_grids = f['/grids'][:]
        kd_split_axs = f['/split_axs'][:]
        kd_split_pos = f['/split_pos'][:]
        kd_owners = f['/kd_owners'][:]

        mytree = {}
        for i,this_id in enumerate(kd_ids):
            mytree[this_id] = {'l_corner':kd_l_corners[i], 'r_corner':kd_r_corners[i],
                               'split_ax':kd_split_axs[i], 'split_pos':kd_split_pos[i], 'owner':kd_owners[i]}
            if kd_grids[i] == -1:
                mytree[this_id]['grid'] = None
                mytree[this_id]['brick'] = None
            else:
                mytree[this_id]['grid'] = kd_grids[i]
                mytree[this_id]['brick'] = [f["/bricks/brick_%s/%s" % (i, field)][:] for field in self.fields]
                mytree[this_id]['split_ax'] = None
                mytree[this_id]['split_pos'] = None
        f.close()

        self.tree = mytree

    def store_tree(self,fn):
        raise NotImplementedError()
        f = h5py.File(fn,"w")
        Nkd = len(self.tree)
        kd_l_corners = na.zeros( (Nkd, 3), dtype='float64')
        kd_r_corners = na.zeros( (Nkd, 3), dtype='float64')
        kd_grids = na.zeros( (Nkd) )
        kd_split_axs = na.zeros( (Nkd), dtype='int32')
        kd_split_pos = na.zeros( (Nkd), dtype='float64')
        kd_owners = na.zeros( (Nkd), dtype='int32')
        f.create_group("/bricks")
        for i, tree_item in enumerate(self.tree.iteritems()):
            kdid = tree_item[0]
            node = tree_item[1]
            kd_l_corners[i,:] = node['l_corner']
            kd_r_corners[i,:] = node['r_corner']
            if node['grid'] is None:
                kd_grids[i] = -1
                kd_split_axs[i] = node['split_ax']
                kd_split_pos[i] = node['split_pos']
            else:
                kd_grids[i] = node['grid'].id
                kd_split_axs[i] = -1
                kd_split_pos[i] = 0.0
            
            kd_owners[i] = node['owner']
            if 'brick' in node:
                f.create_group("/bricks/brick_%08i" % i)
                for fi,field in enumerate(self.fields):
                    f.create_dataset("/bricks/brick_%08i/%s" % (i,field),
                                     data = node['brick'].my_data[fi])
        f.create_dataset("/left_edges",data=kd_l_corners)
        f.create_dataset("/right_edges",data=kd_r_corners)
        f.create_dataset("/grids",data=kd_grids)
        f.create_dataset("/split_axs",data=kd_split_axs)
        f.create_dataset("/split_pos",data=kd_split_pos)
        f.create_dataset("/kd_owners",data=kd_owners)
        f.close()
        
    def corners_to_line(self,lc, rc):
        x = na.array([ lc[0], lc[0], lc[0], lc[0], lc[0],
                       rc[0], rc[0], rc[0], rc[0], rc[0],
                       rc[0], lc[0], lc[0], rc[0],
                       rc[0], lc[0], lc[0] ])
        
        y = na.array([ lc[1], lc[1], rc[1], rc[1], lc[1],
                       lc[1], lc[1], rc[1], rc[1], lc[1],
                       lc[1], lc[1], rc[1], rc[1],
                       rc[1], rc[1], lc[1] ])
        
        z = na.array([ lc[2], rc[2], rc[2], lc[2], lc[2],
                       lc[2], rc[2], rc[2], lc[2], lc[2],
                       rc[2], rc[2], rc[2], rc[2],
                       lc[2], lc[2], lc[2] ])
        return x,y,z<|MERGE_RESOLUTION|>--- conflicted
+++ resolved
@@ -755,13 +755,8 @@
         par_tree_depth = long(na.log2(self.comm.size))
         for i in range(2**self.comm.size):
             if ((i + 1)>>par_tree_depth) == 1:
-<<<<<<< HEAD
-                # There are nprocs nodes that meet this criteria
-                if (i+1-nprocs) != my_rank:
-=======
                 # There are self.comm.size nodes that meet this criteria
                 if (i+1-self.comm.size) != self.comm.rank:
->>>>>>> a99bca2a
                     self.tree_dict.pop(i)
                     continue
         for node in self.tree_dict.itervalues():
@@ -1009,11 +1004,7 @@
             # This is where all the domain decomposition occurs.  
             if ((current_node.id + 1)>>par_tree_depth) == 1:
                 # There are anprocs nodes that meet this criteria
-<<<<<<< HEAD
-                if (current_node.id+1-anprocs) == my_rank:
-=======
                 if (current_node.id+1-anprocs) == self.comm.rank:
->>>>>>> a99bca2a
                     # I own this shared node
                     self.my_l_corner = current_node.l_corner
                     self.my_r_corner = current_node.r_corner
