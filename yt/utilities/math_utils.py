--- conflicted
+++ resolved
@@ -128,15 +128,9 @@
 
     c = np.empty((2,) + a.shape, dtype="float64")
     c[0,:] = np.abs(a - b)
-<<<<<<< HEAD
-
-    p_directions = [i for i,p in enumerate(periodicity) if p == True]
-    np_directions = [i for i,p in enumerate(periodicity) if p == False]
-=======
     
     p_directions = [i for i,p in enumerate(periodicity) if p is True]
     np_directions = [i for i,p in enumerate(periodicity) if p is False]
->>>>>>> 295e18e2
     for d in p_directions:
         c[1,d,:] = period[d,:] - np.abs(a - b)[d,:]
     for d in np_directions:
