--- conflicted
+++ resolved
@@ -29,15 +29,6 @@
 from yt.config import ytcfg
 ytcfg["yt","__command_line"] = "True"
 from yt.startup_tasks import parser, subparsers
-<<<<<<< HEAD
-from yt.mods import *
-from yt.funcs import *
-from yt.extern.six import add_metaclass
-from yt.extern.six.moves import urllib, input
-from yt.utilities.minimal_representation import MinimalProjectDescription
-import argparse, os, os.path, math, sys, time, subprocess, getpass, tempfile
-import base64, os
-=======
 from yt.funcs import \
     ensure_list, \
     get_hg_version, \
@@ -62,7 +53,6 @@
     enable_plugins()
 
 _default_colormap = ytcfg.get("yt", "default_colormap")
->>>>>>> 0b78f46f
 
 def _fix_ds(arg):
     if os.path.isdir("%s" % arg) and \
