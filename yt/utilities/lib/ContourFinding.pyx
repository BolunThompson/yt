--- conflicted
+++ resolved
@@ -307,11 +307,6 @@
                             for ok in range(3):
                                 if oi == oj == ok == 1: continue
                                 off_k = ok - 1 + k
-<<<<<<< HEAD
-                                if off_k > k and off_j > j and off_i > i:
-                                    continue
-=======
->>>>>>> 96fcd1ba
                                 if not (0 <= off_k < nk): continue
                                 if off_k > k and off_j > j and off_i > i:
                                     continue
